# SPDX-License-Identifier: MIT

from __future__ import annotations

from typing import TYPE_CHECKING, Any, Callable, ClassVar, Dict, Iterator, Optional, Set, Tuple

from .flags import BaseFlags, alias_flag_value, fill_with_flags, flag_value

if TYPE_CHECKING:
    from typing_extensions import Self

__all__ = (
    "Permissions",
    "PermissionOverwrite",
)


# A permission alias works like a regular flag but is marked
# So the PermissionOverwrite knows to work with it
class permission_alias(alias_flag_value):
    alias: str


def make_permission_alias(alias: str) -> Callable[[Callable[[Any], int]], permission_alias]:
    def decorator(func: Callable[[Any], int]) -> permission_alias:
        ret = permission_alias(func)
        ret.alias = alias
        return ret

    return decorator


@fill_with_flags()
class Permissions(BaseFlags):
    """Wraps up the Discord permission value.

    The properties provided are two way. You can set and retrieve individual
    bits using the properties as if they were regular bools. This allows
    you to edit permissions.

    .. versionchanged:: 1.3
        You can now use keyword arguments to initialize :class:`Permissions`
        similar to :meth:`update`.

    .. container:: operations

        .. describe:: x == y

            Checks if two permissions are equal.
        .. describe:: x != y

            Checks if two permissions are not equal.
        .. describe:: x <= y

            Checks if a permission is a subset of another permission.
        .. describe:: x >= y

            Checks if a permission is a superset of another permission.
        .. describe:: x < y

             Checks if a permission is a strict subset of another permission.
        .. describe:: x > y

             Checks if a permission is a strict superset of another permission.
        .. describe:: hash(x)

               Return the permission's hash.
        .. describe:: iter(x)

               Returns an iterator of ``(perm, value)`` pairs. This allows it
               to be, for example, constructed as a dict or a list of pairs.
               Note that aliases are not shown.

    Attributes
    ----------
    value: :class:`int`
        The raw value. This value is a bit array field of a 53-bit integer
        representing the currently available permissions. You should query
        permissions via the properties rather than using this raw value.
    """

    __slots__ = ()

    def __init__(self, permissions: int = 0, **kwargs: bool) -> None:
        if not isinstance(permissions, int):
            raise TypeError(
                f"Expected int parameter, received {permissions.__class__.__name__} instead."
            )

        self.value = permissions
        for key, value in kwargs.items():
            if key not in self.VALID_FLAGS:
                raise TypeError(f"{key!r} is not a valid permission name.")
            setattr(self, key, value)

    def is_subset(self, other: Permissions) -> bool:
        """Returns ``True`` if self has the same or fewer permissions as other."""
        if isinstance(other, Permissions):
            return (self.value & other.value) == self.value
        raise TypeError(f"cannot compare {self.__class__.__name__} with {other.__class__.__name__}")

    def is_superset(self, other: Permissions) -> bool:
        """Returns ``True`` if self has the same or more permissions as other."""
        if isinstance(other, Permissions):
            return (self.value | other.value) == self.value
        raise TypeError(f"cannot compare {self.__class__.__name__} with {other.__class__.__name__}")

    def is_strict_subset(self, other: Permissions) -> bool:
        """Returns ``True`` if the permissions on other are a strict subset of those on self."""
        return self.is_subset(other) and self != other

    def is_strict_superset(self, other: Permissions) -> bool:
        """Returns ``True`` if the permissions on other are a strict superset of those on self."""
        return self.is_superset(other) and self != other

    __le__ = is_subset
    __ge__ = is_superset
    __lt__ = is_strict_subset
    __gt__ = is_strict_superset

    @classmethod
    def none(cls) -> Self:
        """A factory method that creates a :class:`Permissions` with all
        permissions set to ``False``."""
        return cls(0)

    @classmethod
    def all(cls) -> Self:
        """A factory method that creates a :class:`Permissions` with all
        permissions set to ``True``.
        """
        return cls(-1)

    @classmethod
    def all_channel(cls) -> Self:
        """A :class:`Permissions` with all channel-specific permissions set to
        ``True`` and the guild-specific ones set to ``False``. The guild-specific
        permissions are currently:

        - :attr:`manage_emojis_and_stickers`
        - :attr:`view_audit_log`
        - :attr:`view_guild_insights`
        - :attr:`manage_guild`
        - :attr:`change_nickname`
        - :attr:`manage_nicknames`
        - :attr:`kick_members`
        - :attr:`ban_members`
        - :attr:`administrator`
        - :attr:`create_expressions`
        - :attr:`moderate_members`
        - :attr:`create_events`
        - :attr:`manage_events`

        .. versionchanged:: 1.7
           Added :attr:`stream`, :attr:`priority_speaker` and :attr:`use_slash_commands` permissions.

        .. versionchanged:: 2.0
           Added :attr:`create_public_threads`, :attr:`create_private_threads`, :attr:`manage_threads`,
           :attr:`use_external_stickers`, :attr:`send_messages_in_threads` and
           :attr:`request_to_speak` permissions.

        .. versionchanged:: 3.0
            Added :attr:`start_embedded_activities`, :attr:`create_expressions` permissions.
        """
        return cls(0b10001111110110110011111101111111111101010001)

    @classmethod
    def general(cls) -> Self:
        """A factory method that creates a :class:`Permissions` with all
        "General" permissions from the official Discord UI set to ``True``.

        .. versionchanged:: 1.7
           Permission :attr:`read_messages` is now included in the general permissions, but
           permissions :attr:`administrator`, :attr:`create_instant_invite`, :attr:`kick_members`,
           :attr:`ban_members`, :attr:`change_nickname` and :attr:`manage_nicknames` are
           no longer part of the general permissions.

        .. versionchanged:: 3.0
            Added :attr:`create_expressions` permission.
        """
        return cls(0b10000000000001110000000010000000010010110000)

    @classmethod
    def membership(cls) -> Self:
        """A factory method that creates a :class:`Permissions` with all
        "Membership" permissions from the official Discord UI set to ``True``.

        .. versionadded:: 1.7
        """
        return cls(0b00001100000000000000000000000111)

    @classmethod
    def text(cls) -> Self:
        """A factory method that creates a :class:`Permissions` with all
        "Text" permissions from the official Discord UI set to ``True``.

        .. versionchanged:: 1.7
           Permission :attr:`read_messages` is no longer part of the text permissions.
           Added :attr:`use_slash_commands` permission.

        .. versionchanged:: 2.0
           Added :attr:`create_public_threads`, :attr:`create_private_threads`, :attr:`manage_threads`,
           :attr:`send_messages_in_threads` and :attr:`use_external_stickers` permissions.

        .. versionchanged:: 3.0
            Added :attr:`send_polls` permission.
        """
        return cls(0b100000000111110010000000000001111111100001000000)

    @classmethod
    def voice(cls) -> Self:
        """A factory method that creates a :class:`Permissions` with all
        "Voice" permissions from the official Discord UI set to ``True``."""
        return cls(0b00000011111100000000001100000000)

    @classmethod
    def stage(cls) -> Self:
        """A factory method that creates a :class:`Permissions` with all
        "Stage Channel" permissions from the official Discord UI set to ``True``.

        .. versionadded:: 1.7
        """
        return cls(1 << 32)

    @classmethod
    def stage_moderator(cls) -> Self:
        """A factory method that creates a :class:`Permissions` with all
        "Stage Moderator" permissions from the official Discord UI set to ``True``.

        .. versionadded:: 1.7
        """
        return cls(0b100000001010000000000000000000000)

    @classmethod
    def advanced(cls) -> Self:
        """A factory method that creates a :class:`Permissions` with all
        "Advanced" permissions from the official Discord UI set to ``True``.

        .. versionadded:: 1.7
        """
        return cls(1 << 3)

    def update(self, **kwargs: bool) -> None:
        r"""Bulk updates this permission object.

        Allows you to set multiple attributes by using keyword
        arguments. The names must be equivalent to the properties
        listed. Extraneous key/value pairs will be silently ignored.

        Parameters
        ----------
        \*\*kwargs
            A list of key/value pairs to bulk update permissions with.
        """
        for key, value in kwargs.items():
            if key in self.VALID_FLAGS:
                setattr(self, key, value)

    def handle_overwrite(self, allow: int, deny: int) -> None:
        # Basically this is what's happening here.
        # We have an original bit array, e.g. 1010
        # Then we have another bit array that is 'denied', e.g. 1111
        # And then we have the last one which is 'allowed', e.g. 0101
        # We want original OP denied to end up resulting in
        # whatever is in denied to be set to 0.
        # So 1010 OP 1111 -> 0000
        # Then we take this value and look at the allowed values.
        # And whatever is allowed is set to 1.
        # So 0000 OP2 0101 -> 0101
        # The OP is base  & ~denied.
        # The OP2 is base | allowed.
        self.value = (self.value & ~deny) | allow

    @flag_value
    def create_instant_invite(self) -> int:
        """:class:`bool`: Returns ``True`` if the user can create instant invites."""
        return 1 << 0

    @flag_value
    def kick_members(self) -> int:
        """:class:`bool`: Returns ``True`` if the user can kick users from the guild."""
        return 1 << 1

    @flag_value
    def ban_members(self) -> int:
        """:class:`bool`: Returns ``True`` if a user can ban users from the guild."""
        return 1 << 2

    @flag_value
    def administrator(self) -> int:
        """:class:`bool`: Returns ``True`` if a user is an administrator. This role overrides all other permissions.

        This also bypasses all channel-specific overrides.
        """
        return 1 << 3

    @flag_value
    def manage_channels(self) -> int:
        """:class:`bool`: Returns ``True`` if a user can edit, delete, or create channels in the guild.

        This also corresponds to the "Manage Channel" channel-specific override."""
        return 1 << 4

    @flag_value
    def manage_guild(self) -> int:
        """:class:`bool`: Returns ``True`` if a user can edit guild properties."""
        return 1 << 5

    @flag_value
    def add_reactions(self) -> int:
        """:class:`bool`: Returns ``True`` if a user can add reactions to messages."""
        return 1 << 6

    @flag_value
    def view_audit_log(self) -> int:
        """:class:`bool`: Returns ``True`` if a user can view the guild's audit log."""
        return 1 << 7

    @flag_value
    def priority_speaker(self) -> int:
        """:class:`bool`: Returns ``True`` if a user can be more easily heard while talking."""
        return 1 << 8

    @flag_value
    def stream(self) -> int:
        """:class:`bool`: Returns ``True`` if a user can stream in a voice channel."""
        return 1 << 9

    @flag_value
    def read_messages(self) -> int:
        """:class:`bool`: Returns ``True`` if a user can read messages from all or specific text channels."""
        return 1 << 10

    @make_permission_alias("read_messages")
    def view_channel(self) -> int:
        """:class:`bool`: An alias for :attr:`read_messages`.

        .. versionadded:: 1.3
        """
        return 1 << 10

    @flag_value
    def send_messages(self) -> int:
        """:class:`bool`: Returns ``True`` if a user can send messages from all or specific text channels.

        This falls under ``Create Posts`` on the UI specifically for Forum Channels.
        """
        return 1 << 11

    @flag_value
    def send_tts_messages(self) -> int:
        """:class:`bool`: Returns ``True`` if a user can send TTS messages from all or specific text channels."""
        return 1 << 12

    @flag_value
    def manage_messages(self) -> int:
        """:class:`bool`: Returns ``True`` if a user can delete or pin messages in a text channel.

        .. note::

            Note that there are currently no ways to edit other people's messages.
        """
        return 1 << 13

    @flag_value
    def embed_links(self) -> int:
        """:class:`bool`: Returns ``True`` if a user's messages will automatically be embedded by Discord."""
        return 1 << 14

    @flag_value
    def attach_files(self) -> int:
        """:class:`bool`: Returns ``True`` if a user can send files in their messages."""
        return 1 << 15

    @flag_value
    def read_message_history(self) -> int:
        """:class:`bool`: Returns ``True`` if a user can read a text channel's previous messages."""
        return 1 << 16

    @flag_value
    def mention_everyone(self) -> int:
        """:class:`bool`: Returns ``True`` if a user's @everyone or @here will mention everyone in the text channel."""
        return 1 << 17

    @flag_value
    def external_emojis(self) -> int:
        """:class:`bool`: Returns ``True`` if a user can use emojis from other guilds."""
        return 1 << 18

    @make_permission_alias("external_emojis")
    def use_external_emojis(self) -> int:
        """:class:`bool`: An alias for :attr:`external_emojis`.

        .. versionadded:: 1.3
        """
        return 1 << 18

    @flag_value
    def view_guild_insights(self) -> int:
        """:class:`bool`: Returns ``True`` if a user can view the guild's insights.

        .. versionadded:: 1.3
        """
        return 1 << 19

    @flag_value
    def connect(self) -> int:
        """:class:`bool`: Returns ``True`` if a user can connect to a voice channel."""
        return 1 << 20

    @flag_value
    def speak(self) -> int:
        """:class:`bool`: Returns ``True`` if a user can speak in a voice channel."""
        return 1 << 21

    @flag_value
    def mute_members(self) -> int:
        """:class:`bool`: Returns ``True`` if a user can mute other users."""
        return 1 << 22

    @flag_value
    def deafen_members(self) -> int:
        """:class:`bool`: Returns ``True`` if a user can deafen other users."""
        return 1 << 23

    @flag_value
    def move_members(self) -> int:
        """:class:`bool`: Returns ``True`` if a user can move users between other voice channels."""
        return 1 << 24

    @flag_value
    def use_voice_activation(self) -> int:
        """:class:`bool`: Returns ``True`` if a user can use voice activation in voice channels."""
        return 1 << 25

    @flag_value
    def change_nickname(self) -> int:
        """:class:`bool`: Returns ``True`` if a user can change their nickname in the guild."""
        return 1 << 26

    @flag_value
    def manage_nicknames(self) -> int:
        """:class:`bool`: Returns ``True`` if a user can change other user's nickname in the guild."""
        return 1 << 27

    @flag_value
    def manage_roles(self) -> int:
        """:class:`bool`: Returns ``True`` if a user can create or edit roles less than their role's position.

        This also corresponds to the "Manage Permissions" channel-specific override.
        """
        return 1 << 28

    @make_permission_alias("manage_roles")
    def manage_permissions(self) -> int:
        """:class:`bool`: An alias for :attr:`manage_roles`.

        .. versionadded:: 1.3
        """
        return 1 << 28

    @flag_value
    def manage_webhooks(self) -> int:
        """:class:`bool`: Returns ``True`` if a user can create, edit, or delete webhooks."""
        return 1 << 29

    @flag_value
    def manage_emojis(self) -> int:
        """:class:`bool`: Returns ``True`` if a user can create, edit, or delete emojis."""
        return 1 << 30

    @make_permission_alias("manage_emojis")
    def manage_emojis_and_stickers(self) -> int:
        """:class:`bool`: An alias for :attr:`manage_emojis`.

        .. versionadded:: 2.0
        """
        return 1 << 30

    @flag_value
    def use_slash_commands(self) -> int:
        """:class:`bool`: Returns ``True`` if a user can use slash commands.

        .. versionadded:: 1.7
        """
        return 1 << 31

    @flag_value
    def request_to_speak(self) -> int:
        """:class:`bool`: Returns ``True`` if a user can request to speak in a stage channel.

        .. versionadded:: 1.7
        """
        return 1 << 32

    @flag_value
    def manage_events(self) -> int:
        """:class:`bool`: Returns ``True`` if a user can manage guild events.

        .. versionadded:: 2.0
        """
        return 1 << 33

    @flag_value
    def manage_threads(self) -> int:
        """:class:`bool`: Returns ``True`` if a user can manage threads.

        .. versionadded:: 2.0
        """
        return 1 << 34

    @flag_value
    def create_public_threads(self) -> int:
        """:class:`bool`: Returns ``True`` if a user can create public threads.

        .. versionadded:: 2.0
        """
        return 1 << 35

    @flag_value
    def create_private_threads(self) -> int:
        """:class:`bool`: Returns ``True`` if a user can create private threads.

        .. versionadded:: 2.0
        """
        return 1 << 36

    @flag_value
    def external_stickers(self) -> int:
        """:class:`bool`: Returns ``True`` if a user can use stickers from other guilds.

        .. versionadded:: 2.0
        """
        return 1 << 37

    @make_permission_alias("external_stickers")
    def use_external_stickers(self) -> int:
        """:class:`bool`: An alias for :attr:`external_stickers`.

        .. versionadded:: 2.0
        """
        return 1 << 37

    @flag_value
    def send_messages_in_threads(self) -> int:
        """:class:`bool`: Returns ``True`` if a user can send messages in threads.

        This falls under ``Send Messages in Posts`` on the UI specifically for Forum channels.

        .. versionadded:: 2.0
        """
        return 1 << 38

    @flag_value
    def start_embedded_activities(self) -> int:
        """:class:`bool`: Returns ``True`` if a user can launch activities in a voice channel.

        .. versionadded:: 2.0
        """
        return 1 << 39

    @flag_value
    def moderate_members(self) -> int:
        """:class:`bool`: Returns ``True`` if a user can moderate members (add timeouts).

        Referred to as ``Timeout Members`` in the discord client.

        .. versionadded:: 2.0
        """
        return 1 << 40

    @flag_value
    def create_expressions(self) -> int:
        """:class:`bool`: Returns ``True`` if a user can create expressions.

        This includes creating emojis, stickers, and soundboard sounds.

        .. versionadded:: 3.0
        """
        return 1 << 43

    @flag_value
    def create_events(self) -> int:
        """:class:`bool`: Returns ``True`` if a user can create scheduled events.

        .. versionadded:: 3.0
        """
        return 1 << 44

    @flag_value
<<<<<<< HEAD
    def send_polls(self) -> int:
        """:class:`bool`: Returns ``True`` if a user can send polls.

        .. versionadded:: 3.0
        """
        return 1 << 49
=======
    def send_voice_messages(self) -> int:
        """:class:`bool`: Returns ``True`` if a user can send voice messages.

        .. versionadded:: 3.0
        """
        return 1 << 46
>>>>>>> c8d09cd0


def _augment_from_permissions(cls):
    cls.VALID_NAMES = set(Permissions.VALID_FLAGS)
    aliases = set()

    # make descriptors for all the valid names and aliases
    for name, value in Permissions.__dict__.items():
        if isinstance(value, permission_alias):
            key = value.alias
            aliases.add(name)
        elif isinstance(value, flag_value):
            key = name
        else:
            continue

        # god bless Python
        def getter(self, x=key):
            return self._values.get(x)

        def setter(self, value, x=key) -> None:
            self._set(x, value)

        prop = property(getter, setter)
        setattr(cls, name, prop)

    cls.PURE_FLAGS = cls.VALID_NAMES - aliases
    return cls


@_augment_from_permissions
class PermissionOverwrite:
    r"""A type that is used to represent a channel specific permission.

    Unlike a regular :class:`Permissions`\, the default value of a
    permission is equivalent to ``None`` and not ``False``. Setting
    a value to ``False`` is **explicitly** denying that permission,
    while setting a value to ``True`` is **explicitly** allowing
    that permission.

    The values supported by this are the same as :class:`Permissions`
    with the added possibility of it being set to ``None``.

    .. container:: operations

        .. describe:: x == y

            Checks if two overwrites are equal.
        .. describe:: x != y

            Checks if two overwrites are not equal.
        .. describe:: iter(x)

           Returns an iterator of ``(perm, value)`` pairs. This allows it
           to be, for example, constructed as a dict or a list of pairs.
           Note that aliases are not shown.

    Parameters
    ----------
    \*\*kwargs
        Set the value of permissions by their name.
    """

    __slots__ = ("_values",)

    if TYPE_CHECKING:
        VALID_NAMES: ClassVar[Set[str]]
        PURE_FLAGS: ClassVar[Set[str]]
        # I wish I didn't have to do this
        create_instant_invite: Optional[bool]
        kick_members: Optional[bool]
        ban_members: Optional[bool]
        administrator: Optional[bool]
        manage_channels: Optional[bool]
        manage_guild: Optional[bool]
        add_reactions: Optional[bool]
        view_audit_log: Optional[bool]
        priority_speaker: Optional[bool]
        stream: Optional[bool]
        read_messages: Optional[bool]
        view_channel: Optional[bool]
        send_messages: Optional[bool]
        send_tts_messages: Optional[bool]
        manage_messages: Optional[bool]
        embed_links: Optional[bool]
        attach_files: Optional[bool]
        read_message_history: Optional[bool]
        mention_everyone: Optional[bool]
        external_emojis: Optional[bool]
        use_external_emojis: Optional[bool]
        view_guild_insights: Optional[bool]
        connect: Optional[bool]
        speak: Optional[bool]
        mute_members: Optional[bool]
        deafen_members: Optional[bool]
        move_members: Optional[bool]
        use_voice_activation: Optional[bool]
        change_nickname: Optional[bool]
        manage_nicknames: Optional[bool]
        manage_roles: Optional[bool]
        manage_permissions: Optional[bool]
        manage_webhooks: Optional[bool]
        manage_emojis: Optional[bool]
        manage_emojis_and_stickers: Optional[bool]
        use_slash_commands: Optional[bool]
        request_to_speak: Optional[bool]
        manage_events: Optional[bool]
        manage_threads: Optional[bool]
        create_public_threads: Optional[bool]
        create_private_threads: Optional[bool]
        send_messages_in_threads: Optional[bool]
        external_stickers: Optional[bool]
        use_external_stickers: Optional[bool]
        start_embedded_activities: Optional[bool]
        moderate_members: Optional[bool]
        create_expressions: Optional[bool]
        create_events: Optional[bool]

    def __init__(self, **kwargs: Optional[bool]) -> None:
        self._values: Dict[str, Optional[bool]] = {}

        for key, value in kwargs.items():
            if key not in self.VALID_NAMES:
                raise ValueError(f"No permission called {key}.")

            setattr(self, key, value)

    def __eq__(self, other: Any) -> bool:
        return isinstance(other, PermissionOverwrite) and self._values == other._values

    def _set(self, key: str, value: Optional[bool]) -> None:
        if value not in (True, None, False):
            raise TypeError(f"Expected bool or NoneType, received {value.__class__.__name__}")

        if value is None:
            self._values.pop(key, None)
        else:
            self._values[key] = value

    def pair(self) -> Tuple[Permissions, Permissions]:
        """Tuple[:class:`Permissions`, :class:`Permissions`]: Returns the (allow, deny) pair from this overwrite."""

        allow = Permissions.none()
        deny = Permissions.none()

        for key, value in self._values.items():
            if value is True:
                setattr(allow, key, True)
            elif value is False:
                setattr(deny, key, True)

        return allow, deny

    @classmethod
    def from_pair(cls, allow: Permissions, deny: Permissions) -> Self:
        """Creates an overwrite from an allow/deny pair of :class:`Permissions`."""
        ret = cls()
        for key, value in allow:
            if value is True:
                setattr(ret, key, True)

        for key, value in deny:
            if value is True:
                setattr(ret, key, False)

        return ret

    def is_empty(self) -> bool:
        """Checks if the permission overwrite is currently empty.

        An empty permission overwrite is one that has no overwrites set
        to ``True`` or ``False``.

        Returns
        -------
        :class:`bool`
            Indicates if the overwrite is empty.
        """
        return len(self._values) == 0

    def update(self, **kwargs: bool) -> None:
        r"""Bulk updates this permission overwrite object.

        Allows you to set multiple attributes by using keyword
        arguments. The names must be equivalent to the properties
        listed. Extraneous key/value pairs will be silently ignored.

        Parameters
        ----------
        \*\*kwargs
            A list of key/value pairs to bulk update with.
        """
        for key, value in kwargs.items():
            if key not in self.VALID_NAMES:
                continue

            setattr(self, key, value)

    def __iter__(self) -> Iterator[Tuple[str, Optional[bool]]]:
        for key in self.PURE_FLAGS:
            yield key, self._values.get(key)<|MERGE_RESOLUTION|>--- conflicted
+++ resolved
@@ -588,21 +588,22 @@
         return 1 << 44
 
     @flag_value
-<<<<<<< HEAD
+    def send_voice_messages(self) -> int:
+        """:class:`bool`: Returns ``True`` if a user can send voice messages.
+
+        .. versionadded:: 3.0
+        """
+        return 1 << 46
+   
+  
+    @flag_value
     def send_polls(self) -> int:
         """:class:`bool`: Returns ``True`` if a user can send polls.
 
         .. versionadded:: 3.0
         """
         return 1 << 49
-=======
-    def send_voice_messages(self) -> int:
-        """:class:`bool`: Returns ``True`` if a user can send voice messages.
-
-        .. versionadded:: 3.0
-        """
-        return 1 << 46
->>>>>>> c8d09cd0
+
 
 
 def _augment_from_permissions(cls):
