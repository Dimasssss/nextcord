# SPDX-License-Identifier: MIT

from __future__ import annotations

import asyncio
import contextlib
import json
import logging
import re
from contextvars import ContextVar
from types import TracebackType
from typing import (
    TYPE_CHECKING,
    Any,
    Dict,
    List,
    Literal,
    NamedTuple,
    Optional,
    Tuple,
    Type,
    Union,
    overload,
)
from urllib.parse import quote as urlquote
from weakref import WeakValueDictionary

import aiohttp

from .. import utils
from ..asset import Asset
from ..channel import PartialMessageable
from ..enums import WebhookType, try_enum
from ..errors import DiscordServerError, Forbidden, HTTPException, InvalidArgument, NotFound
from ..flags import MessageFlags
from ..http import _USER_AGENT, Route
from ..message import Attachment, Message
from ..mixins import Hashable
from ..user import BaseUser, User

__all__ = (
    "Webhook",
    "WebhookMessage",
    "PartialWebhookChannel",
    "PartialWebhookGuild",
)

_log = logging.getLogger(__name__)

if TYPE_CHECKING:
    import datetime

    from ..abc import Snowflake
    from ..channel import TextChannel
    from ..embeds import Embed
    from ..file import File
    from ..guild import Guild
    from ..http import Response
    from ..mentions import AllowedMentions
    from ..state import ConnectionState
    from ..types.message import Message as MessagePayload
    from ..types.snowflake import Snowflake as SnowflakeAlias
    from ..types.webhook import Webhook as WebhookPayload
    from ..ui.view import View

MISSING = utils.MISSING


class AsyncDeferredLock:
    def __init__(self, lock: asyncio.Lock) -> None:
        self.lock = lock
        self.delta: Optional[float] = None

    async def __aenter__(self):
        await self.lock.acquire()
        return self

    def delay_by(self, delta: float) -> None:
        self.delta = delta

    async def __aexit__(
        self,
        type: Optional[Type[BaseException]],
        value: Optional[BaseException],
        traceback: Optional[TracebackType],
    ) -> None:
        if self.delta:
            await asyncio.sleep(self.delta)
        self.lock.release()


class AsyncWebhookAdapter:
    def __init__(self) -> None:
        self._locks: WeakValueDictionary[
            Tuple[Optional[SnowflakeAlias], Optional[str]],
            asyncio.Lock,
        ] = WeakValueDictionary()

    async def request(
        self,
        route: Route,
        session: aiohttp.ClientSession,
        *,
        payload: Optional[Dict[str, Any]] = None,
        multipart: Optional[List[Dict[str, Any]]] = None,
        files: Optional[List[File]] = None,
        reason: Optional[str] = None,
        auth_token: Optional[str] = None,
        params: Optional[Dict[str, Any]] = None,
    ) -> Any:
        # always ensure our user agent is being used
        headers: Dict[str, str] = {"User-Agent": _USER_AGENT}
        files = files or []
        to_send: Optional[Union[str, aiohttp.FormData]] = None
        bucket = (route.webhook_id, route.webhook_token)

        try:
            lock = self._locks[bucket]
        except KeyError:
            self._locks[bucket] = lock = asyncio.Lock()

        if payload is not None:
            headers["Content-Type"] = "application/json"
            to_send = utils.to_json(payload)

        if auth_token is not None:
            headers["Authorization"] = f"Bot {auth_token}"

        if reason is not None:
            headers["X-Audit-Log-Reason"] = urlquote(reason, safe="/ ")

        response: Optional[aiohttp.ClientResponse] = None
        data: Optional[Union[Dict[str, Any], str]] = None
        method = route.method
        url = route.url
        webhook_id = route.webhook_id

        async with AsyncDeferredLock(lock) as lock:
            for attempt in range(5):
                for file in files:
                    file.reset(seek=attempt)

                if multipart:
                    form_data = aiohttp.FormData(quote_fields=False)
                    for p in multipart:
                        form_data.add_field(**p)
                    to_send = form_data

                try:
                    async with session.request(
                        method, url, data=to_send, headers=headers, params=params
                    ) as response:
                        _log.debug(
                            "Webhook ID %s with %s %s has returned status code %s",
                            webhook_id,
                            method,
                            url,
                            response.status,
                        )
                        data = (await response.text(encoding="utf-8")) or None
                        if data and response.headers["Content-Type"] == "application/json":
                            data = json.loads(data)

                        remaining = response.headers.get("X-Ratelimit-Remaining")
                        if remaining == "0" and response.status != 429:
                            delta = utils.parse_ratelimit_header(response)
                            _log.debug(
                                "Webhook ID %s has been pre-emptively rate limited, waiting %.2f seconds",
                                webhook_id,
                                delta,
                            )
                            lock.delay_by(delta)

                        if 300 > response.status >= 200:
                            return data

                        if response.status == 429:
                            if not response.headers.get("Via"):
                                raise HTTPException(response, data)

                            retry_after: float = data["retry_after"]  # type: ignore
                            _log.warning(
                                "Webhook ID %s is rate limited. Retrying in %.2f seconds",
                                webhook_id,
                                retry_after,
                            )
                            await asyncio.sleep(retry_after)
                            continue

                        if response.status >= 500:
                            await asyncio.sleep(1 + attempt * 2)
                            continue

                        if response.status == 403:
                            raise Forbidden(response, data)

                        if response.status == 404:
                            raise NotFound(response, data)

                        raise HTTPException(response, data)

                except OSError as e:
                    if attempt < 4 and e.errno in (54, 10054):
                        await asyncio.sleep(1 + attempt * 2)
                        continue
                    raise

            if response:
                if response.status >= 500:
                    raise DiscordServerError(response, data)
                raise HTTPException(response, data)

            raise RuntimeError("Unreachable code in HTTP handling.")

    def delete_webhook(
        self,
        webhook_id: int,
        *,
        token: Optional[str] = None,
        session: aiohttp.ClientSession,
        reason: Optional[str] = None,
    ) -> Response[None]:
        route = Route("DELETE", "/webhooks/{webhook_id}", webhook_id=webhook_id)
        return self.request(route, session, reason=reason, auth_token=token)

    def delete_webhook_with_token(
        self,
        webhook_id: int,
        token: str,
        *,
        session: aiohttp.ClientSession,
        reason: Optional[str] = None,
    ) -> Response[None]:
        route = Route(
            "DELETE",
            "/webhooks/{webhook_id}/{webhook_token}",
            webhook_id=webhook_id,
            webhook_token=token,
        )
        return self.request(route, session, reason=reason)

    def edit_webhook(
        self,
        webhook_id: int,
        token: str,
        payload: Dict[str, Any],
        *,
        session: aiohttp.ClientSession,
        reason: Optional[str] = None,
    ) -> Response[WebhookPayload]:
        route = Route("PATCH", "/webhooks/{webhook_id}", webhook_id=webhook_id)
        return self.request(route, session, reason=reason, payload=payload, auth_token=token)

    def edit_webhook_with_token(
        self,
        webhook_id: int,
        token: str,
        payload: Dict[str, Any],
        *,
        session: aiohttp.ClientSession,
        reason: Optional[str] = None,
    ) -> Response[WebhookPayload]:
        route = Route(
            "PATCH",
            "/webhooks/{webhook_id}/{webhook_token}",
            webhook_id=webhook_id,
            webhook_token=token,
        )
        return self.request(route, session, reason=reason, payload=payload)

    def execute_webhook(
        self,
        webhook_id: int,
        token: str,
        *,
        session: aiohttp.ClientSession,
        payload: Optional[Dict[str, Any]] = None,
        multipart: Optional[List[Dict[str, Any]]] = None,
        files: Optional[List[File]] = None,
        thread_id: Optional[int] = None,
        wait: bool = False,
    ) -> Response[Optional[MessagePayload]]:
        params = {"wait": int(wait)}
        if thread_id:
            params["thread_id"] = thread_id
        route = Route(
            "POST",
            "/webhooks/{webhook_id}/{webhook_token}",
            webhook_id=webhook_id,
            webhook_token=token,
        )
        return self.request(
            route, session, payload=payload, multipart=multipart, files=files, params=params
        )

    def get_webhook_message(
        self,
        webhook_id: int,
        token: str,
        message_id: int,
        *,
        session: aiohttp.ClientSession,
    ) -> Response[MessagePayload]:
        route = Route(
            "GET",
            "/webhooks/{webhook_id}/{webhook_token}/messages/{message_id}",
            webhook_id=webhook_id,
            webhook_token=token,
            message_id=message_id,
        )
        return self.request(route, session)

    def edit_webhook_message(
        self,
        webhook_id: int,
        token: str,
        message_id: int,
        *,
        session: aiohttp.ClientSession,
        payload: Optional[Dict[str, Any]] = None,
        multipart: Optional[List[Dict[str, Any]]] = None,
        files: Optional[List[File]] = None,
        thread_id: Optional[int] = None,
    ) -> Response[Message]:
        params = {}
        if thread_id:
            params["thread_id"] = thread_id
        route = Route(
            "PATCH",
            "/webhooks/{webhook_id}/{webhook_token}/messages/{message_id}",
            webhook_id=webhook_id,
            webhook_token=token,
            message_id=message_id,
        )
        return self.request(
            route, session, payload=payload, multipart=multipart, files=files, params=params
        )

    def delete_webhook_message(
        self,
        webhook_id: int,
        token: str,
        message_id: int,
        *,
        session: aiohttp.ClientSession,
    ) -> Response[None]:
        route = Route(
            "DELETE",
            "/webhooks/{webhook_id}/{webhook_token}/messages/{message_id}",
            webhook_id=webhook_id,
            webhook_token=token,
            message_id=message_id,
        )
        return self.request(route, session)

    def fetch_webhook(
        self,
        webhook_id: int,
        token: str,
        *,
        session: aiohttp.ClientSession,
    ) -> Response[WebhookPayload]:
        route = Route("GET", "/webhooks/{webhook_id}", webhook_id=webhook_id)
        return self.request(route, session=session, auth_token=token)

    def fetch_webhook_with_token(
        self,
        webhook_id: int,
        token: str,
        *,
        session: aiohttp.ClientSession,
    ) -> Response[WebhookPayload]:
        route = Route(
            "GET",
            "/webhooks/{webhook_id}/{webhook_token}",
            webhook_id=webhook_id,
            webhook_token=token,
        )
        return self.request(route, session=session)

    def create_interaction_response(
        self,
        interaction_id: int,
        token: str,
        *,
        session: aiohttp.ClientSession,
        type: int,
        data: Optional[Dict[str, Any]] = None,
        files: Optional[List[File]] = None,
    ) -> Response[None]:
        payload: Dict[str, Any] | None = {
            "type": type,
        }

        if data is not None:
            payload["data"] = data

        multipart = []

        if files:
            if "data" not in payload:
                payload["data"] = {}
            if "attachments" not in payload["data"]:
                payload["data"]["attachments"] = []
            multipart.append({"name": "payload_json"})
            for index, file in enumerate(files):
                payload["data"]["attachments"].append(
                    {
                        "id": index,
                        "filename": file.filename,
                        "description": file.description,
                    }
                )
                multipart.append(
                    {
                        "name": f"files[{index}]",
                        "value": file.fp,
                        "filename": file.filename,
                        "content_type": "application/octet-stream",
                    }
                )
            multipart[0]["value"] = utils.to_json(payload)
            payload = None

        route = Route(
            "POST",
            "/interactions/{webhook_id}/{webhook_token}/callback",
            webhook_id=interaction_id,
            webhook_token=token,
        )

        return self.request(
            route, session=session, payload=payload, multipart=multipart, files=files
        )

    def get_original_interaction_response(
        self,
        application_id: int,
        token: str,
        *,
        session: aiohttp.ClientSession,
    ) -> Response[MessagePayload]:
        r = Route(
            "GET",
            "/webhooks/{webhook_id}/{webhook_token}/messages/@original",
            webhook_id=application_id,
            webhook_token=token,
        )
        return self.request(r, session=session)

    def edit_original_interaction_response(
        self,
        application_id: int,
        token: str,
        *,
        session: aiohttp.ClientSession,
        payload: Optional[Dict[str, Any]] = None,
        multipart: Optional[List[Dict[str, Any]]] = None,
        files: Optional[List[File]] = None,
    ) -> Response[MessagePayload]:
        r = Route(
            "PATCH",
            "/webhooks/{webhook_id}/{webhook_token}/messages/@original",
            webhook_id=application_id,
            webhook_token=token,
        )
        return self.request(r, session, payload=payload, multipart=multipart, files=files)

    def delete_original_interaction_response(
        self,
        application_id: int,
        token: str,
        *,
        session: aiohttp.ClientSession,
    ) -> Response[None]:
        r = Route(
            "DELETE",
            "/webhooks/{webhook_id}/{wehook_token}/messages/@original",
            webhook_id=application_id,
            wehook_token=token,
        )
        return self.request(r, session=session)


class ExecuteWebhookParameters(NamedTuple):
    payload: Optional[Dict[str, Any]]
    multipart: Optional[List[Dict[str, Any]]]
    files: Optional[List[File]]


def handle_message_parameters(
    content: Optional[str] = MISSING,
    *,
    username: str = MISSING,
    avatar_url: Any = MISSING,
    tts: bool = False,
    file: File = MISSING,
    files: List[File] = MISSING,
    attachments: List[Attachment] = MISSING,
    embed: Optional[Embed] = MISSING,
    embeds: List[Embed] = MISSING,
    view: Optional[View] = MISSING,
    allowed_mentions: Optional[AllowedMentions] = MISSING,
    previous_allowed_mentions: Optional[AllowedMentions] = None,
    ephemeral: Optional[bool] = None,
    flags: Optional[MessageFlags] = None,
    suppress_embeds: Optional[bool] = None,
<<<<<<< HEAD
    poll: Optional[PollCreateRequest] = None,
=======
    thread_name: Optional[str] = None,
>>>>>>> 1807e5d7
) -> ExecuteWebhookParameters:
    if files is not MISSING and file is not MISSING:
        raise InvalidArgument("Cannot mix file and files keyword arguments.")
    if embeds is not MISSING and embed is not MISSING:
        raise InvalidArgument("Cannot mix embed and embeds keyword arguments.")

    payload: Dict[str, Any] | None = {}

    if thread_name:
        payload["thread_name"] = thread_name

    if file is not MISSING or files is not MISSING:
        payload["attachments"] = []

    if attachments is not MISSING:
        payload["attachments"] = [a.to_dict() for a in attachments]

    if embeds is not MISSING:
        payload["embeds"] = [e.to_dict() for e in embeds]

    if embed is not MISSING:
        if embed is None:
            payload["embeds"] = []
        else:
            payload["embeds"] = [embed.to_dict()]

    if content is not MISSING:
        if content is not None:
            payload["content"] = str(content)
        else:
            payload["content"] = None

    if view is not MISSING:
        if view is not None:
            payload["components"] = view.to_components()
        else:
            payload["components"] = []

    payload["tts"] = tts
    if avatar_url:
        payload["avatar_url"] = str(avatar_url)
    if username:
        payload["username"] = username
    if poll:
        payload["poll"] = poll.to_dict()

    if flags is None:
        flags = MessageFlags()
    if suppress_embeds is not None:
        flags.suppress_embeds = suppress_embeds
    if ephemeral is not None:
        flags.ephemeral = ephemeral

    if flags.value != 0:
        payload["flags"] = flags.value

    if allowed_mentions:
        if previous_allowed_mentions is not None:
            payload["allowed_mentions"] = previous_allowed_mentions.merge(
                allowed_mentions
            ).to_dict()
        else:
            payload["allowed_mentions"] = allowed_mentions.to_dict()
    elif previous_allowed_mentions is not None:
        payload["allowed_mentions"] = previous_allowed_mentions.to_dict()

    multipart = []
    if file is not MISSING:
        files = [file]

    if files:
        multipart.append({"name": "payload_json"})
        for index, file in enumerate(files):  # noqa: PLR1704
            payload["attachments"].append(
                {
                    "id": index,
                    "filename": file.filename,
                    "description": file.description,  # type: ignore
                    # ignore complaints about assigning to an Attachment
                }
            )
            multipart.append(
                {
                    "name": f"files[{index}]",
                    "value": file.fp,
                    "filename": file.filename,
                    "content_type": "application/octet-stream",
                }
            )
        multipart[0]["value"] = utils.to_json(payload)
        payload = None

    return ExecuteWebhookParameters(payload=payload, multipart=multipart, files=files)


async_context: ContextVar[AsyncWebhookAdapter] = ContextVar(
    "async_webhook_context", default=AsyncWebhookAdapter()
)


class PartialWebhookChannel(Hashable):
    """Represents a partial channel for webhooks.

    These are typically given for channel follower webhooks.

    .. versionadded:: 2.0

    Attributes
    ----------
    id: :class:`int`
        The partial channel's ID.
    name: :class:`str`
        The partial channel's name.
    """

    __slots__ = ("id", "name")

    def __init__(self, *, data) -> None:
        self.id = int(data["id"])
        self.name = data["name"]

    def __repr__(self) -> str:
        return f"<PartialWebhookChannel name={self.name!r} id={self.id}>"


class PartialWebhookGuild(Hashable):
    """Represents a partial guild for webhooks.

    These are typically given for channel follower webhooks.

    .. versionadded:: 2.0

    Attributes
    ----------
    id: :class:`int`
        The partial guild's ID.
    name: :class:`str`
        The partial guild's name.
    """

    __slots__ = ("id", "name", "_icon", "_state")

    def __init__(self, *, data, state) -> None:
        self._state = state
        self.id = int(data["id"])
        self.name = data["name"]
        self._icon = data["icon"]

    def __repr__(self) -> str:
        return f"<PartialWebhookGuild name={self.name!r} id={self.id}>"

    @property
    def icon(self) -> Optional[Asset]:
        """Optional[:class:`Asset`]: Returns the guild's icon asset, if available."""
        if self._icon is None:
            return None
        return Asset._from_guild_icon(self._state, self.id, self._icon)


class _FriendlyHttpAttributeErrorHelper:
    __slots__ = ()

    def __getattr__(self, attr):
        raise AttributeError("PartialWebhookState does not support http methods.")


class _WebhookState:
    __slots__ = ("_parent", "_webhook")

    def __init__(
        self, webhook: Any, parent: Optional[Union[ConnectionState, _WebhookState]]
    ) -> None:
        self._webhook: Any = webhook

        self._parent: Optional[ConnectionState]
        if isinstance(parent, _WebhookState):
            self._parent = None
        else:
            self._parent = parent

    def _get_guild(self, guild_id):
        if self._parent is not None:
            return self._parent._get_guild(guild_id)
        return None

    def store_user(self, data):
        if self._parent is not None:
            return self._parent.store_user(data)
        # state parameter is artificial
        return BaseUser(state=self, data=data)  # type: ignore

    def create_user(self, data):
        # state parameter is artificial
        return BaseUser(state=self, data=data)  # type: ignore

    @property
    def http(self):
        if self._parent is not None:
            return self._parent.http

        # Some data classes assign state.http and that should be kosher
        # however, using it should result in a late-binding error.
        return _FriendlyHttpAttributeErrorHelper()

    def __getattr__(self, attr):
        if self._parent is not None:
            return getattr(self._parent, attr)

        raise AttributeError(f"PartialWebhookState does not support {attr!r}.")


class WebhookMessage(Message):
    """Represents a message sent from your webhook.

    This allows you to edit or delete a message sent by your
    webhook.

    This inherits from :class:`nextcord.Message` with changes to
    :meth:`edit` and :meth:`delete` to work.

    .. versionadded:: 1.6
    """

    _state: _WebhookState

    async def edit(
        self,
        content: Optional[str] = MISSING,
        embeds: List[Embed] = MISSING,
        embed: Optional[Embed] = MISSING,
        file: File = MISSING,
        files: List[File] = MISSING,
        attachments: List[Attachment] = MISSING,
        view: Optional[View] = MISSING,
        allowed_mentions: Optional[AllowedMentions] = None,
        delete_after: Optional[float] = None,
    ) -> WebhookMessage:
        """|coro|

        Edits the message.

        .. versionadded:: 1.6

        .. versionchanged:: 2.0
            The edit is no longer in-place, instead the newly edited message is returned.

        Parameters
        ----------
        content: Optional[:class:`str`]
            The content to edit the message with or ``None`` to clear it.
        embeds: List[:class:`Embed`]
            A list of embeds to edit the message with.
        embed: Optional[:class:`Embed`]
            The embed to edit the message with. ``None`` suppresses the embeds.
            This should not be mixed with the ``embeds`` parameter.
        file: :class:`File`
            The file to upload. This cannot be mixed with ``files`` parameter.

            .. versionadded:: 2.0
        files: List[:class:`File`]
            A list of files to send with the content. This cannot be mixed with the
            ``file`` parameter.

            .. versionadded:: 2.0
        attachments: List[:class:`Attachment`]
            A list of attachments to keep in the message. To keep all existing attachments,
            pass ``message.attachments``.

            .. versionadded:: 2.0
        allowed_mentions: :class:`AllowedMentions`
            Controls the mentions being processed in this message.
            See :meth:`.abc.Messageable.send` for more information.
        view: Optional[:class:`~nextcord.ui.View`]
            The updated view to update this message with. If ``None`` is passed then
            the view is removed.

            .. versionadded:: 2.0
        delete_after: Optional[:class:`float`]
            If provided, the number of seconds to wait in the background
            before deleting the message we just edited. If the deletion fails,
            then it is silently ignored.

            .. versionadded:: 2.0

        Raises
        ------
        HTTPException
            Editing the message failed.
        Forbidden
            Edited a message that is not yours.
        InvalidArgument
            You specified both ``embed`` and ``embeds`` or ``file`` and ``files``.
        ValueError
            The length of ``embeds`` was invalid.
        InvalidArgument
            There was no token associated with this webhook.

        Returns
        -------
        :class:`WebhookMessage`
            The newly edited message.
        """
        message = await self._state._webhook.edit_message(
            self.id,
            content=content,
            embeds=embeds,
            embed=embed,
            file=file,
            files=files,
            attachments=attachments,
            view=view,
            allowed_mentions=allowed_mentions,
        )

        if delete_after is not None:
            await self.delete(delay=delete_after)

        return message

    async def delete(self, *, delay: Optional[float] = None) -> None:
        """|coro|

        Deletes the message.

        Parameters
        ----------
        delay: Optional[:class:`float`]
            If provided, the number of seconds to wait before deleting the message.
            The waiting is done in the background and deletion failures are ignored.

        Raises
        ------
        Forbidden
            You do not have proper permissions to delete the message.
        NotFound
            The message was deleted already.
        HTTPException
            Deleting the message failed.
        """

        if delay is not None:

            async def inner_call(delay: float = delay) -> None:
                await asyncio.sleep(delay)
                with contextlib.suppress(HTTPException):
                    await self._state._webhook.delete_message(self.id)

            task = asyncio.create_task(inner_call())
            self._background_tasks.add(task)
            task.add_done_callback(self._background_tasks.discard)
        else:
            await self._state._webhook.delete_message(self.id)


class BaseWebhook(Hashable):
    __slots__: Tuple[str, ...] = (
        "id",
        "type",
        "guild_id",
        "channel_id",
        "token",
        "auth_token",
        "user",
        "name",
        "_avatar",
        "source_channel",
        "source_guild",
        "_state",
    )

    def __init__(
        self,
        data: WebhookPayload,
        token: Optional[str] = None,
        state: Optional[ConnectionState] = None,
    ) -> None:
        self.auth_token: Optional[str] = token
        self._state: Union[ConnectionState, _WebhookState] = state or _WebhookState(
            self, parent=state
        )
        self._update(data)

    def _update(self, data: WebhookPayload) -> None:
        self.id = int(data["id"])
        self.type = try_enum(WebhookType, int(data["type"]))
        self.channel_id = utils.get_as_snowflake(data, "channel_id")
        self.guild_id = utils.get_as_snowflake(data, "guild_id")
        self.name = data.get("name")
        self._avatar = data.get("avatar")
        self.token = data.get("token")

        user = data.get("user")
        self.user: Optional[Union[BaseUser, User]] = None
        if user is not None:
            # state parameter may be _WebhookState
            self.user = User(state=self._state, data=user)  # type: ignore

        source_channel = data.get("source_channel")
        if source_channel:
            source_channel = PartialWebhookChannel(data=source_channel)

        self.source_channel: Optional[PartialWebhookChannel] = source_channel

        source_guild = data.get("source_guild")
        if source_guild:
            source_guild = PartialWebhookGuild(data=source_guild, state=self._state)

        self.source_guild: Optional[PartialWebhookGuild] = source_guild

    def is_partial(self) -> bool:
        """:class:`bool`: Whether the webhook is a "partial" webhook.

        .. versionadded:: 2.0"""
        return self.channel_id is None

    def is_authenticated(self) -> bool:
        """:class:`bool`: Whether the webhook is authenticated with a bot token.

        .. versionadded:: 2.0
        """
        return self.auth_token is not None

    @property
    def guild(self) -> Optional[Guild]:
        """Optional[:class:`Guild`]: The guild this webhook belongs to.

        If this is a partial webhook, then this will always return ``None``.
        """
        return self._state and self._state._get_guild(self.guild_id)

    @property
    def channel(self) -> Optional[TextChannel]:
        """Optional[:class:`TextChannel`]: The text channel this webhook belongs to.

        If this is a partial webhook, then this will always return ``None``.
        """
        guild = self.guild
        return guild and guild.get_channel(self.channel_id)  # type: ignore

    @property
    def created_at(self) -> datetime.datetime:
        """:class:`datetime.datetime`: Returns the webhook's creation time in UTC."""
        return utils.snowflake_time(self.id)

    @property
    def avatar(self) -> Asset:
        """:class:`Asset`: Returns an :class:`Asset` for the avatar the webhook has.

        If the webhook does not have a traditional avatar, an asset for
        the default avatar is returned instead.
        """
        if self._avatar is None:
            # Default is always blurple apparently
            return Asset._from_default_avatar(self._state, 0)
        return Asset._from_avatar(self._state, self.id, self._avatar)


class Webhook(BaseWebhook):
    """Represents an asynchronous Discord webhook.

    Webhooks are a form to send messages to channels in Discord without a
    bot user or authentication.

    There are two main ways to use Webhooks. The first is through the ones
    received by the library such as :meth:`.Guild.webhooks` and
    :meth:`.TextChannel.webhooks`. The ones received by the library will
    automatically be bound using the library's internal HTTP session.

    The second form involves creating a webhook object manually using the
    :meth:`~.Webhook.from_url` or :meth:`~.Webhook.partial` classmethods.

    For example, creating a webhook from a URL and using :doc:`aiohttp <aio:index>`:

    .. code-block:: python3

        from nextcord import Webhook
        import aiohttp

        async def foo():
            async with aiohttp.ClientSession() as session:
                webhook = Webhook.from_url('url-here', session=session)
                await webhook.send('Hello World', username='Foo')

    For a synchronous counterpart, see :class:`SyncWebhook`.

    .. container:: operations

        .. describe:: x == y

            Checks if two webhooks are equal.

        .. describe:: x != y

            Checks if two webhooks are not equal.

        .. describe:: hash(x)

            Returns the webhooks's hash.

    .. versionchanged:: 1.4
        Webhooks are now comparable and hashable.

    Attributes
    ----------
    id: :class:`int`
        The webhook's ID
    type: :class:`WebhookType`
        The type of the webhook.

        .. versionadded:: 1.3

    token: Optional[:class:`str`]
        The authentication token of the webhook. If this is ``None``
        then the webhook cannot be used to make requests.
    guild_id: Optional[:class:`int`]
        The guild ID this webhook is for.
    channel_id: Optional[:class:`int`]
        The channel ID this webhook is for.
    user: Optional[:class:`abc.User`]
        The user this webhook was created by. If the webhook was
        received without authentication then this will be ``None``.
    name: Optional[:class:`str`]
        The default name of the webhook.
    source_guild: Optional[:class:`PartialWebhookGuild`]
        The guild of the channel that this webhook is following.
        Only given if :attr:`type` is :attr:`WebhookType.channel_follower`.

        .. versionadded:: 2.0

    source_channel: Optional[:class:`PartialWebhookChannel`]
        The channel that this webhook is following.
        Only given if :attr:`type` is :attr:`WebhookType.channel_follower`.

        .. versionadded:: 2.0
    """

    __slots__: Tuple[str, ...] = ("session",)

    def __init__(
        self,
        data: WebhookPayload,
        session: aiohttp.ClientSession,
        token: Optional[str] = None,
        state=None,
    ) -> None:
        super().__init__(data, token, state)
        self.session = session

    def __repr__(self) -> str:
        return f"<Webhook id={self.id!r}>"

    @property
    def url(self) -> str:
        """:class:`str` : Returns the webhook's url."""
        return f"https://discord.com/api/webhooks/{self.id}/{self.token}"

    @classmethod
    def partial(
        cls, id: int, token: str, *, session: aiohttp.ClientSession, bot_token: Optional[str] = None
    ) -> Webhook:
        """Creates a partial :class:`Webhook`.

        Parameters
        ----------
        id: :class:`int`
            The ID of the webhook.
        token: :class:`str`
            The authentication token of the webhook.
        session: :class:`aiohttp.ClientSession`
            The session to use to send requests with. Note
            that the library does not manage the session and
            will not close it.

            .. versionadded:: 2.0
        bot_token: Optional[:class:`str`]
            The bot authentication token for authenticated requests
            involving the webhook.

            .. versionadded:: 2.0

        Returns
        -------
        :class:`Webhook`
            A partial :class:`Webhook`.
            A partial webhook is just a webhook object with an ID and a token.
        """
        data: WebhookPayload = {
            "id": id,
            "type": 1,
            "token": token,
        }

        return cls(data, session, token=bot_token)

    @classmethod
    def from_url(
        cls, url: str, *, session: aiohttp.ClientSession, bot_token: Optional[str] = None
    ) -> Webhook:
        """Creates a partial :class:`Webhook` from a webhook URL.

        Parameters
        ----------
        url: :class:`str`
            The URL of the webhook.
        session: :class:`aiohttp.ClientSession`
            The session to use to send requests with. Note
            that the library does not manage the session and
            will not close it.

            .. versionadded:: 2.0
        bot_token: Optional[:class:`str`]
            The bot authentication token for authenticated requests
            involving the webhook.

            .. versionadded:: 2.0

        Raises
        ------
        InvalidArgument
            The URL is invalid.

        Returns
        -------
        :class:`Webhook`
            A partial :class:`Webhook`.
            A partial webhook is just a webhook object with an ID and a token.
        """
        m = re.search(
            r"discord(?:app)?.com/api/webhooks/(?P<id>[0-9]{17,20})/(?P<token>[A-Za-z0-9\.\-\_]{60,68})",
            url,
        )
        if m is None:
            raise InvalidArgument("Invalid webhook URL given.")

        data: Dict[str, Any] = m.groupdict()
        data["type"] = 1
        return cls(data, session, token=bot_token)  # type: ignore

    @classmethod
    def _as_follower(cls, data, *, channel, user) -> Webhook:
        name = f"{channel.guild} #{channel}"
        feed: WebhookPayload = {
            "id": data["webhook_id"],
            "type": 2,
            "name": name,
            "channel_id": channel.id,
            "guild_id": channel.guild.id,
            "user": {
                "username": user.name,
                "global_name": user.global_name,
                "discriminator": user.discriminator,
                "id": user.id,
                "avatar": user._avatar,
            },
        }

        state = channel._state
        session = channel._state.http._HTTPClient__session
        return cls(feed, session=session, state=state, token=state._get_client()._token)

    @classmethod
    def from_state(cls, data, state) -> Webhook:
        session = state.http._HTTPClient__session
        return cls(data, session=session, state=state, token=state._get_client()._token)

    async def fetch(self, *, prefer_auth: bool = True) -> Webhook:
        """|coro|

        Fetches the current webhook.

        This could be used to get a full webhook from a partial webhook.

        .. versionadded:: 2.0

        .. note::

            When fetching with an unauthenticated webhook, i.e.
            :meth:`is_authenticated` returns ``False``, then the
            returned webhook does not contain any user information.

        Parameters
        ----------
        prefer_auth: :class:`bool`
            Whether to use the bot token over the webhook token
            if available. Defaults to ``True``.

        Raises
        ------
        HTTPException
            Could not fetch the webhook
        NotFound
            Could not find the webhook by this ID
        InvalidArgument
            This webhook does not have a token associated with it.

        Returns
        -------
        :class:`Webhook`
            The fetched webhook.
        """
        adapter = async_context.get()

        if prefer_auth and self.auth_token:
            data = await adapter.fetch_webhook(self.id, self.auth_token, session=self.session)
        elif self.token:
            data = await adapter.fetch_webhook_with_token(self.id, self.token, session=self.session)
        else:
            raise InvalidArgument("This webhook does not have a token associated with it")

        return Webhook(data, self.session, token=self.auth_token, state=self._state)

    async def delete(self, *, reason: Optional[str] = None, prefer_auth: bool = True):
        """|coro|

        Deletes this Webhook.

        Parameters
        ----------
        reason: Optional[:class:`str`]
            The reason for deleting this webhook. Shows up on the audit log.

            .. versionadded:: 1.4
        prefer_auth: :class:`bool`
            Whether to use the bot token over the webhook token
            if available. Defaults to ``True``.

            .. versionadded:: 2.0

        Raises
        ------
        HTTPException
            Deleting the webhook failed.
        NotFound
            This webhook does not exist.
        Forbidden
            You do not have permissions to delete this webhook.
        InvalidArgument
            This webhook does not have a token associated with it.
        """
        if self.token is None and self.auth_token is None:
            raise InvalidArgument("This webhook does not have a token associated with it")

        adapter = async_context.get()

        if prefer_auth and self.auth_token:
            await adapter.delete_webhook(
                self.id, token=self.auth_token, session=self.session, reason=reason
            )
        elif self.token:
            await adapter.delete_webhook_with_token(
                self.id, self.token, session=self.session, reason=reason
            )

    async def edit(
        self,
        *,
        reason: Optional[str] = None,
        name: Optional[str] = MISSING,
        avatar: Optional[Union[bytes, Asset, Attachment, File]] = MISSING,
        channel: Optional[Snowflake] = None,
        prefer_auth: bool = True,
    ) -> Webhook:
        """|coro|

        Edits this Webhook.

        .. versionchanged:: 2.1
            The ``avatar`` parameter now accepts :class:`File`, :class:`Attachment`, and :class:`Asset`.

        Parameters
        ----------
        name: Optional[:class:`str`]
            The webhook's new default name.
        avatar: Optional[Union[:class:`bytes`, :class:`Asset`, :class:`Attachment`, :class:`File`]]
            A :term:`py:bytes-like object`, :class:`File`, :class:`Attachment`, or :class:`Asset`
            representing the webhook's new default avatar.
        channel: Optional[:class:`abc.Snowflake`]
            The webhook's new channel. This requires an authenticated webhook.

            .. versionadded:: 2.0
        reason: Optional[:class:`str`]
            The reason for editing this webhook. Shows up on the audit log.

            .. versionadded:: 1.4
        prefer_auth: :class:`bool`
            Whether to use the bot token over the webhook token
            if available. Defaults to ``True``.

            .. versionadded:: 2.0

        Raises
        ------
        HTTPException
            Editing the webhook failed.
        NotFound
            This webhook does not exist.
        InvalidArgument
            This webhook does not have a token associated with it
            or it tried editing a channel without authentication.
        """
        if self.token is None and self.auth_token is None:
            raise InvalidArgument("This webhook does not have a token associated with it")

        payload: Dict[str, Any] = {}
        if name is not MISSING:
            payload["name"] = str(name) if name is not None else None

        if avatar is not MISSING:
            payload["avatar"] = await utils.obj_to_base64_data(avatar)

        adapter = async_context.get()

        data: Optional[WebhookPayload] = None
        # If a channel is given, always use the authenticated endpoint
        if channel is not None:
            if self.auth_token is None:
                raise InvalidArgument("Editing channel requires authenticated webhook")

            payload["channel_id"] = channel.id
            data = await adapter.edit_webhook(
                self.id, self.auth_token, payload=payload, session=self.session, reason=reason
            )

        if prefer_auth and self.auth_token:
            data = await adapter.edit_webhook(
                self.id, self.auth_token, payload=payload, session=self.session, reason=reason
            )
        elif self.token:
            data = await adapter.edit_webhook_with_token(
                self.id, self.token, payload=payload, session=self.session, reason=reason
            )

        if data is None:
            raise RuntimeError("Unreachable code hit: data was not assigned")

        return Webhook(data=data, session=self.session, token=self.auth_token, state=self._state)

    def _create_message(self, data):
        state = _WebhookState(self, parent=self._state)
        # state may be artificial (unlikely at this point...)
        channel = self.channel or PartialMessageable(state=self._state, id=int(data["channel_id"]))  # type: ignore
        # state is artificial
        return WebhookMessage(data=data, state=state, channel=channel)  # type: ignore

    @overload
    async def send(
        self,
        content: str = MISSING,
        *,
        username: str = MISSING,
        avatar_url: Union[Asset, str] = MISSING,
        tts: bool = MISSING,
        file: File = MISSING,
        files: List[File] = MISSING,
        embed: Embed = MISSING,
        embeds: List[Embed] = MISSING,
        allowed_mentions: AllowedMentions = MISSING,
        view: View = MISSING,
        thread: Snowflake = MISSING,
        wait: Literal[True],
        delete_after: Optional[float] = None,
        ephemeral: Optional[bool] = None,
        flags: Optional[MessageFlags] = None,
        suppress_embeds: Optional[bool] = None,
<<<<<<< HEAD
        poll: Optional[PollCreateRequest] = None,
=======
        thread_name: Optional[str] = None,
>>>>>>> 1807e5d7
    ) -> WebhookMessage: ...

    @overload
    async def send(
        self,
        content: str = MISSING,
        *,
        username: str = MISSING,
        avatar_url: Union[Asset, str] = MISSING,
        tts: bool = MISSING,
        file: File = MISSING,
        files: List[File] = MISSING,
        embed: Embed = MISSING,
        embeds: List[Embed] = MISSING,
        allowed_mentions: AllowedMentions = MISSING,
        view: View = MISSING,
        thread: Snowflake = MISSING,
        wait: Literal[False] = ...,
        delete_after: Optional[float] = None,
        ephemeral: Optional[bool] = None,
        flags: Optional[MessageFlags] = None,
        suppress_embeds: Optional[bool] = None,
<<<<<<< HEAD
        poll: Optional[PollCreateRequest] = None,
=======
        thread_name: Optional[str] = None,
>>>>>>> 1807e5d7
    ) -> None: ...

    async def send(
        self,
        content: str = MISSING,
        *,
        username: str = MISSING,
        avatar_url: Union[Asset, str] = MISSING,
        tts: bool = False,
        file: File = MISSING,
        files: List[File] = MISSING,
        embed: Embed = MISSING,
        embeds: List[Embed] = MISSING,
        allowed_mentions: AllowedMentions = MISSING,
        view: View = MISSING,
        thread: Snowflake = MISSING,
        wait: bool = False,
        delete_after: Optional[float] = None,
        ephemeral: Optional[bool] = None,
        flags: Optional[MessageFlags] = None,
        suppress_embeds: Optional[bool] = None,
<<<<<<< HEAD
        poll: Optional[PollCreateRequest] = None,
=======
        thread_name: Optional[str] = None,
>>>>>>> 1807e5d7
    ) -> Optional[WebhookMessage]:
        """|coro|

        Sends a message using the webhook.

        The content must be a type that can convert to a string through ``str(content)``.

        To upload a single file, the ``file`` parameter should be used with a
        single :class:`File` object.

        If the ``embed`` parameter is provided, it must be of type :class:`Embed` and
        it must be a rich embed type. You cannot mix the ``embed`` parameter with the
        ``embeds`` parameter, which must be a :class:`list` of :class:`Embed` objects to send.

        .. versionchanged:: 2.4

            ``ephemeral`` can now accept ``None`` to indicate that
            ``flags`` should be used.

        Parameters
        ----------
        content: :class:`str`
            The content of the message to send.
        wait: :class:`bool`
            Whether the server should wait before sending a response. This essentially
            means that the return type of this function changes from ``None`` to
            a :class:`WebhookMessage` if set to ``True``. If the type of webhook
            is :attr:`WebhookType.application` then this is always set to ``True``.
        username: :class:`str`
            The username to send with this message. If no username is provided
            then the default username for the webhook is used.
        avatar_url: :class:`str`
            The avatar URL to send with this message. If no avatar URL is provided
            then the default avatar for the webhook is used. If this is not a
            string then it is explicitly cast using ``str``.
        tts: :class:`bool`
            Indicates if the message should be sent using text-to-speech.
        ephemeral: :class:`bool`
            Indicates if the message should only be visible to the user.
            This is only available to :attr:`WebhookType.application` webhooks.
            If a view is sent with an ephemeral message and it has no timeout set
            then the timeout is set to 15 minutes.
        delete_after: Optional[:class:`float`]
            If provided, the number of seconds to wait in the background
            before deleting the message we just sent. If the deletion fails,
            then it is silently ignored.

            .. versionadded:: 2.0
        file: :class:`File`
            The file to upload. This cannot be mixed with ``files`` parameter.
        files: List[:class:`File`]
            A list of files to send with the content. This cannot be mixed with the
            ``file`` parameter.
        embed: :class:`Embed`
            The rich embed for the content to send. This cannot be mixed with
            ``embeds`` parameter.
        embeds: List[:class:`Embed`]
            A list of embeds to send with the content. Maximum of 10. This cannot
            be mixed with the ``embed`` parameter.
        allowed_mentions: :class:`AllowedMentions`
            Controls the mentions being processed in this message.

            .. versionadded:: 1.4
        view: :class:`nextcord.ui.View`
            The view to send with the message. You can only send a view
            if this webhook is not partial and has state attached. A
            webhook has state attached if the webhook is managed by the
            library.

            .. versionadded:: 2.0
        thread: :class:`~nextcord.abc.Snowflake`
            Send a message to the specified thread.
            The thread will automatically be unarchived.

            .. versionadded:: 2.0
        flags: Optional[:class:`~nextcord.MessageFlags`]
            The message flags being set for this message.
            Currently only :class:`~nextcord.MessageFlags.suppress_embeds` is able to be set.

            .. versionadded:: 2.4
        suppress_embeds: Optional[:class:`bool`]
            Whether to suppress embeds on this message.

            .. versionadded:: 2.4
<<<<<<< HEAD
        poll: Optional[:class:`PollCreateRequest`]
            The poll to send with this message.
=======
        thread_name:
            Name of thread to create (requires the webhook channel to be a forum or media channel).
>>>>>>> 1807e5d7

            .. versionadded:: 3.0

        Raises
        ------
        HTTPException
            Sending the message failed.
        NotFound
            This webhook was not found or has expired.
        Forbidden
            The authorization token for the webhook is incorrect.
        InvalidArgument
            You specified both ``embed`` and ``embeds`` or ``file`` and ``files``.
        ValueError
            The length of ``embeds`` was invalid.
        InvalidArgument
            There was no token associated with this webhook or ``ephemeral``
            was passed with the improper webhook type or there was no state
            attached with this webhook when giving it a view.

        Returns
        -------
        Optional[:class:`WebhookMessage`]
            If ``wait`` is ``True`` then the message that was sent, otherwise ``None``.
        """

        if self.token is None:
            raise InvalidArgument("This webhook does not have a token associated with it")

        previous_mentions: Optional[AllowedMentions] = getattr(
            self._state, "allowed_mentions", None
        )

        application_webhook = self.type is WebhookType.application
        if ephemeral and not application_webhook:
            raise InvalidArgument("ephemeral messages can only be sent from application webhooks")

        if application_webhook:
            wait = True

        if view is not MISSING:
            if isinstance(self._state, _WebhookState):
                raise InvalidArgument("Webhook views require an associated state with the webhook")
            if ephemeral is True and view.timeout is None and view.prevent_update:
                view.timeout = 15 * 60.0

        params = handle_message_parameters(
            content=content,
            username=username,
            avatar_url=avatar_url,
            tts=tts,
            file=file,
            files=files,
            embed=embed,
            embeds=embeds,
            ephemeral=ephemeral,
            view=view,
            allowed_mentions=allowed_mentions,
            previous_allowed_mentions=previous_mentions,
            flags=flags,
            suppress_embeds=suppress_embeds,
<<<<<<< HEAD
            poll=poll,
=======
            thread_name=thread_name,
>>>>>>> 1807e5d7
        )
        adapter = async_context.get()

        data = await adapter.execute_webhook(
            self.id,
            self.token,
            session=self.session,
            payload=params.payload,
            multipart=params.multipart,
            files=params.files,
            thread_id=thread.id if thread else None,
            wait=wait,
        )

        msg = None
        if wait:
            msg = self._create_message(data)

        if view is not MISSING and not view.is_finished() and view.prevent_update:
            message_id = None if msg is None else msg.id
            self._state.store_view(view, message_id)

        if delete_after is not None and msg is not None:
            await msg.delete(delay=delete_after)

        return msg

    async def fetch_message(self, id: int) -> WebhookMessage:
        """|coro|

        Retrieves a single :class:`~nextcord.WebhookMessage` owned by this webhook.

        .. versionadded:: 2.0

        Parameters
        ----------
        id: :class:`int`
            The message ID to look for.

        Raises
        ------
        ~nextcord.NotFound
            The specified message was not found.
        ~nextcord.Forbidden
            You do not have the permissions required to get a message.
        ~nextcord.HTTPException
            Retrieving the message failed.
        InvalidArgument
            There was no token associated with this webhook.

        Returns
        -------
        :class:`~nextcord.WebhookMessage`
            The message asked for.
        """

        if self.token is None:
            raise InvalidArgument("This webhook does not have a token associated with it")

        adapter = async_context.get()
        data = await adapter.get_webhook_message(
            self.id,
            self.token,
            id,
            session=self.session,
        )
        return self._create_message(data)

    async def edit_message(
        self,
        message_id: int,
        *,
        content: Optional[str] = MISSING,
        embeds: List[Embed] = MISSING,
        embed: Optional[Embed] = MISSING,
        file: File = MISSING,
        files: List[File] = MISSING,
        attachments: List[Attachment] = MISSING,
        view: Optional[View] = MISSING,
        thread: Snowflake = MISSING,
        allowed_mentions: Optional[AllowedMentions] = None,
    ) -> WebhookMessage:
        """|coro|

        Edits a message owned by this webhook.

        This is a lower level interface to :meth:`WebhookMessage.edit` in case
        you only have an ID.

        .. versionadded:: 1.6

        .. versionchanged:: 2.0
            The edit is no longer in-place, instead the newly edited message is returned.

        Parameters
        ----------
        message_id: :class:`int`
            The message ID to edit.
        content: Optional[:class:`str`]
            The content to edit the message with or ``None`` to clear it.
        embeds: List[:class:`Embed`]
            A list of embeds to edit the message with.
        embed: Optional[:class:`Embed`]
            The embed to edit the message with. ``None`` suppresses the embeds.
            This should not be mixed with the ``embeds`` parameter.
        file: :class:`File`
            The file to upload. This cannot be mixed with ``files`` parameter.

            .. versionadded:: 2.0
        files: List[:class:`File`]
            A list of files to send with the content. This cannot be mixed with the
            ``file`` parameter.

            .. versionadded:: 2.0
        attachments: List[:class:`Attachment`]
            A list of attachments to keep in the message.

            .. versionadded:: 2.0
        allowed_mentions: :class:`AllowedMentions`
            Controls the mentions being processed in this message.
            See :meth:`.abc.Messageable.send` for more information.
        view: Optional[:class:`~nextcord.ui.View`]
            The updated view to update this message with. If ``None`` is passed then
            the view is removed. The webhook must have state attached, similar to
            :meth:`send`.

            .. versionadded:: 2.0
        thread: :class:`~nextcord.abc.Snowflake`
            The thread that the message to be edited is in.

            .. versionadded:: 3.0

        Raises
        ------
        HTTPException
            Editing the message failed.
        Forbidden
            Edited a message that is not yours.
        InvalidArgument
            You specified both ``embed`` and ``embeds`` or ``file`` and ``files``.
        ValueError
            The length of ``embeds`` was invalid.
        InvalidArgument
            There was no token associated with this webhook or the webhook had
            no state.

        Returns
        -------
        :class:`WebhookMessage`
            The newly edited webhook message.
        """

        if self.token is None:
            raise InvalidArgument("This webhook does not have a token associated with it")

        if view is not MISSING:
            if isinstance(self._state, _WebhookState):
                raise InvalidArgument("This webhook does not have state associated with it")

            self._state.prevent_view_updates_for(message_id)

        previous_mentions: Optional[AllowedMentions] = getattr(
            self._state, "allowed_mentions", None
        )
        params = handle_message_parameters(
            content=content,
            file=file,
            files=files,
            attachments=attachments,
            embed=embed,
            embeds=embeds,
            view=view,
            allowed_mentions=allowed_mentions,
            previous_allowed_mentions=previous_mentions,
        )
        adapter = async_context.get()
        thread_id: Optional[int] = None
        if thread is not MISSING:
            thread_id = thread.id

        data = await adapter.edit_webhook_message(
            self.id,
            self.token,
            message_id,
            session=self.session,
            payload=params.payload,
            multipart=params.multipart,
            files=params.files,
            thread_id=thread_id,
        )

        message = self._create_message(data)
        if view and not view.is_finished() and view.prevent_update:
            self._state.store_view(view, message_id)
        return message

    async def delete_message(self, message_id: int, /) -> None:
        """|coro|

        Deletes a message owned by this webhook.

        This is a lower level interface to :meth:`WebhookMessage.delete` in case
        you only have an ID.

        .. versionadded:: 1.6

        Parameters
        ----------
        message_id: :class:`int`
            The message ID to delete.

        Raises
        ------
        HTTPException
            Deleting the message failed.
        Forbidden
            Deleted a message that is not yours.
        """
        if self.token is None:
            raise InvalidArgument("This webhook does not have a token associated with it")

        adapter = async_context.get()
        await adapter.delete_webhook_message(
            self.id,
            self.token,
            message_id,
            session=self.session,
        )<|MERGE_RESOLUTION|>--- conflicted
+++ resolved
@@ -505,11 +505,9 @@
     ephemeral: Optional[bool] = None,
     flags: Optional[MessageFlags] = None,
     suppress_embeds: Optional[bool] = None,
-<<<<<<< HEAD
+    thread_name: Optional[str] = None,
     poll: Optional[PollCreateRequest] = None,
-=======
-    thread_name: Optional[str] = None,
->>>>>>> 1807e5d7
+
 ) -> ExecuteWebhookParameters:
     if files is not MISSING and file is not MISSING:
         raise InvalidArgument("Cannot mix file and files keyword arguments.")
@@ -1374,11 +1372,8 @@
         ephemeral: Optional[bool] = None,
         flags: Optional[MessageFlags] = None,
         suppress_embeds: Optional[bool] = None,
-<<<<<<< HEAD
+        thread_name: Optional[str] = None,
         poll: Optional[PollCreateRequest] = None,
-=======
-        thread_name: Optional[str] = None,
->>>>>>> 1807e5d7
     ) -> WebhookMessage: ...
 
     @overload
@@ -1401,11 +1396,8 @@
         ephemeral: Optional[bool] = None,
         flags: Optional[MessageFlags] = None,
         suppress_embeds: Optional[bool] = None,
-<<<<<<< HEAD
+        thread_name: Optional[str] = None,
         poll: Optional[PollCreateRequest] = None,
-=======
-        thread_name: Optional[str] = None,
->>>>>>> 1807e5d7
     ) -> None: ...
 
     async def send(
@@ -1427,11 +1419,8 @@
         ephemeral: Optional[bool] = None,
         flags: Optional[MessageFlags] = None,
         suppress_embeds: Optional[bool] = None,
-<<<<<<< HEAD
+        thread_name: Optional[str] = None,
         poll: Optional[PollCreateRequest] = None,
-=======
-        thread_name: Optional[str] = None,
->>>>>>> 1807e5d7
     ) -> Optional[WebhookMessage]:
         """|coro|
 
@@ -1516,14 +1505,13 @@
             Whether to suppress embeds on this message.
 
             .. versionadded:: 2.4
-<<<<<<< HEAD
+        thread_name:
+            Name of thread to create (requires the webhook channel to be a forum or media channel).
+
+            .. versionadded:: 3.0
         poll: Optional[:class:`PollCreateRequest`]
             The poll to send with this message.
-=======
-        thread_name:
-            Name of thread to create (requires the webhook channel to be a forum or media channel).
->>>>>>> 1807e5d7
-
+            
             .. versionadded:: 3.0
 
         Raises
@@ -1584,11 +1572,8 @@
             previous_allowed_mentions=previous_mentions,
             flags=flags,
             suppress_embeds=suppress_embeds,
-<<<<<<< HEAD
+            thread_name=thread_name,
             poll=poll,
-=======
-            thread_name=thread_name,
->>>>>>> 1807e5d7
         )
         adapter = async_context.get()
 
