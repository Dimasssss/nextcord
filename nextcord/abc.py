# SPDX-License-Identifier: MIT

from __future__ import annotations

import asyncio
import contextlib
import copy
from typing import (
    TYPE_CHECKING,
    Any,
    Callable,
    Dict,
    List,
    Optional,
    Protocol,
    Sequence,
    Tuple,
    TypeVar,
    Union,
    cast,
    overload,
    runtime_checkable,
)

from .context_managers import Typing
from .enums import ChannelType
from .errors import ClientException, InvalidArgument
from .file import File
from .flags import ChannelFlags, MessageFlags
from .invite import Invite
from .iterators import HistoryIterator
from .mentions import AllowedMentions
from .partial_emoji import PartialEmoji
from .permissions import PermissionOverwrite, Permissions
from .role import Role
from .sticker import GuildSticker, StickerItem
from .types.components import Component as ComponentPayload
from .utils import MISSING, get, snowflake_time
from .voice_client import VoiceClient, VoiceProtocol

__all__ = (
    "Snowflake",
    "User",
    "PrivateChannel",
    "GuildChannel",
    "Messageable",
    "Connectable",
)

T = TypeVar("T", bound=VoiceProtocol)

if TYPE_CHECKING:
    from datetime import datetime

    from typing_extensions import Self

    from .asset import Asset
    from .channel import (
        CategoryChannel,
        DMChannel,
        GroupChannel,
        PartialMessageable,
        StageChannel,
        TextChannel,
        VoiceChannel,
    )
    from .client import Client
    from .embeds import Embed, EmbedData
    from .enums import InviteTarget
    from .guild import Guild
    from .member import Member
    from .message import Message, MessageReference, PartialMessage
    from .polls import PollCreateRequest
    from .state import ConnectionState
    from .threads import Thread
    from .types.channel import (
        Channel as ChannelPayload,
        GuildChannel as GuildChannelPayload,
        OverwriteType,
        PermissionOverwrite as PermissionOverwritePayload,
    )
    from .types.message import (
        AllowedMentions as AllowedMentionsPayload,
        MessageReference as MessageReferencePayload,
    )
    from .types.polls import PollCreateRequest as PollCreateRequestPayload
    from .ui.view import View
    from .user import ClientUser

    PartialMessageableChannel = Union[
        TextChannel, Thread, DMChannel, PartialMessageable, VoiceChannel, StageChannel
    ]
    MessageableChannel = Union[PartialMessageableChannel, GroupChannel]
    SnowflakeTime = Union["Snowflake", datetime]


@runtime_checkable
class Snowflake(Protocol):
    """An ABC that details the common operations on a Discord model.

    Almost all :ref:`Discord models <discord_api_models>` meet this
    abstract base class.

    If you want to create a snowflake on your own, consider using
    :class:`.Object`.

    Attributes
    ----------
    id: :class:`int`
        The model's unique ID.
    """

    __slots__ = ()
    id: int


@runtime_checkable
class User(Snowflake, Protocol):
    """An ABC that details the common operations on a Discord user.

    The following implement this ABC:

    - :class:`~nextcord.User`
    - :class:`~nextcord.ClientUser`
    - :class:`~nextcord.Member`

    This ABC must also implement :class:`~nextcord.abc.Snowflake`.

    Attributes
    ----------
    name: :class:`str`
        The user's username.
    global_name: :class:`str`
        The user's global name. This is represented in the UI as "Display Name"

        .. versionadded:: 2.6
    discriminator: :class:`str`
        The user's discriminator.

        .. warning::
            This field is deprecated, and will only return if the user has not yet migrated to the
            new `username <https://dis.gd/usernames>`_ update.
        .. deprecated:: 2.6
    avatar: :class:`~nextcord.Asset`
        The avatar asset the user has.
    bot: :class:`bool`
        If the user is a bot account.
    """

    __slots__ = ()

    name: str
    global_name: str
    discriminator: str
    avatar: Asset
    bot: bool

    @property
    def display_name(self) -> str:
        """:class:`str`: Returns the user's display name."""
        raise NotImplementedError

    @property
    def mention(self) -> str:
        """:class:`str`: Returns a string that allows you to mention the given user."""
        raise NotImplementedError


@runtime_checkable
class PrivateChannel(Snowflake, Protocol):
    """An ABC that details the common operations on a private Discord channel.

    The following implement this ABC:

    - :class:`~nextcord.DMChannel`
    - :class:`~nextcord.GroupChannel`

    This ABC must also implement :class:`~nextcord.abc.Snowflake`.

    Attributes
    ----------
    me: :class:`~nextcord.ClientUser`
        The user presenting yourself.
    """

    __slots__ = ()

    me: ClientUser

    @property
    def jump_url(self) -> str:
        """:class:`str`: Returns a URL that allows the client to jump to the referenced messageable.

        .. versionadded:: 2.0
        """
        return f"https://discord.com/channels/@me/{self.id}"


class _Overwrites:
    __slots__ = ("id", "allow", "deny", "type")

    ROLE = 0
    MEMBER = 1

    def __init__(self, data: PermissionOverwritePayload) -> None:
        self.id: int = int(data["id"])
        self.allow: int = int(data.get("allow", 0))
        self.deny: int = int(data.get("deny", 0))
        self.type: OverwriteType = data["type"]

    def _asdict(self) -> PermissionOverwritePayload:
        return {
            "id": self.id,
            "allow": str(self.allow),
            "deny": str(self.deny),
            "type": self.type,
        }

    def is_role(self) -> bool:
        return self.type == 0

    def is_member(self) -> bool:
        return self.type == 1


GCH = TypeVar("GCH", bound="GuildChannel")


class GuildChannel:
    """An ABC that details the common operations on a Discord guild channel.

    The following implement this ABC:

    - :class:`~nextcord.TextChannel`
    - :class:`~nextcord.VoiceChannel`
    - :class:`~nextcord.CategoryChannel`
    - :class:`~nextcord.StageChannel`
    - :class:`~nextcord.ForumChannel`

    This ABC must also implement :class:`~nextcord.abc.Snowflake`.

    Attributes
    ----------
    name: :class:`str`
        The channel name.
    guild: :class:`~nextcord.Guild`
        The guild the channel belongs to.
    position: :class:`int`
        The position in the channel list.

        .. note::
            Due to API inconsistencies, the position may not mirror the correct UI ordering
    """

    __slots__ = ()

    id: int
    name: str
    guild: Guild
    type: ChannelType
    position: int
    category_id: Optional[int]
    flags: ChannelFlags
    _state: ConnectionState
    _overwrites: List[_Overwrites]

    if TYPE_CHECKING:

        def __init__(
            self, *, state: ConnectionState, guild: Guild, data: GuildChannelPayload
        ) -> None: ...

    def __str__(self) -> str:
        return self.name

    @property
    def _sorting_bucket(self) -> int:
        raise NotImplementedError

    def _update(self, guild: Guild, data: Dict[str, Any]) -> None:
        raise NotImplementedError

    async def _move(
        self,
        position: int,
        parent_id: Optional[Any] = None,
        lock_permissions: bool = False,
        *,
        reason: Optional[str],
    ) -> None:
        if position < 0:
            raise InvalidArgument("Channel position cannot be less than 0.")

        http = self._state.http
        bucket = self._sorting_bucket
        channels: List[GuildChannel] = [
            c for c in self.guild.channels if c._sorting_bucket == bucket
        ]

        channels.sort(key=lambda c: c.position)

        try:
            # remove ourselves from the channel list
            channels.remove(self)
        except ValueError:
            # not there somehow lol
            return
        else:
            index = next(
                (i for i, c in enumerate(channels) if c.position >= position), len(channels)
            )
            # add ourselves at our designated position
            channels.insert(index, self)

        payload = []
        for index, c in enumerate(channels):
            d: Dict[str, Any] = {"id": c.id, "position": index}
            if parent_id is not MISSING and c.id == self.id:
                d.update(parent_id=parent_id, lock_permissions=lock_permissions)
            payload.append(d)

        await http.bulk_channel_update(self.guild.id, payload, reason=reason)

    async def _edit(
        self, options: Dict[str, Any], reason: Optional[str]
    ) -> Optional[ChannelPayload]:
        try:
            parent = options.pop("category")
        except KeyError:
            parent_id = MISSING
        else:
            parent_id = parent and parent.id

        with contextlib.suppress(KeyError):
            options["rate_limit_per_user"] = options.pop("slowmode_delay")

        try:
            rtc_region = options.pop("rtc_region")
        except KeyError:
            pass
        else:
            options["rtc_region"] = None if rtc_region is None else str(rtc_region)

        try:
            video_quality_mode = options.pop("video_quality_mode")
        except KeyError:
            pass
        else:
            options["video_quality_mode"] = int(video_quality_mode)

        try:
            default_sort_order = options.pop("default_sort_order")
        except KeyError:
            pass
        else:
            options["default_sort_order"] = default_sort_order.value

        try:
            default_forum_layout = options.pop("default_forum_layout")
        except KeyError:
            pass
        else:
            options["default_forum_layout"] = default_forum_layout.value

        lock_permissions = options.pop("sync_permissions", False)

        try:
            position = options.pop("position")
        except KeyError:
            if parent_id is not MISSING:
                if lock_permissions:
                    category = self.guild.get_channel(parent_id)
                    if category:
                        options["permission_overwrites"] = [
                            c._asdict() for c in category._overwrites
                        ]
                options["parent_id"] = parent_id
            elif lock_permissions and self.category_id is not None:
                # if we're syncing permissions on a pre-existing channel category without changing it
                # we need to update the permissions to point to the pre-existing category
                category = self.guild.get_channel(self.category_id)
                if category:
                    options["permission_overwrites"] = [c._asdict() for c in category._overwrites]
        else:
            await self._move(
                position, parent_id=parent_id, lock_permissions=lock_permissions, reason=reason
            )

        overwrites = options.get("overwrites")
        if overwrites is not None:
            perms = []
            for target, perm in overwrites.items():
                if not isinstance(perm, PermissionOverwrite):
                    raise InvalidArgument(
                        f"Expected PermissionOverwrite received {perm.__class__.__name__}"
                    )

                allow, deny = perm.pair()
                payload = {
                    "allow": allow.value,
                    "deny": deny.value,
                    "id": target.id,
                }

                if isinstance(target, Role):
                    payload["type"] = _Overwrites.ROLE
                else:
                    payload["type"] = _Overwrites.MEMBER

                perms.append(payload)
            options["permission_overwrites"] = perms

        try:
            ch_type = options["type"]
        except KeyError:
            pass
        else:
            if not isinstance(ch_type, ChannelType):
                raise InvalidArgument("type field must be of type ChannelType")
            options["type"] = ch_type.value

        with contextlib.suppress(KeyError):
            options["default_thread_rate_limit_per_user"] = options.pop(
                "default_thread_slowmode_delay"
            )

        try:
            default_reaction = options.pop("default_reaction")
        except KeyError:
            pass
        else:
            if default_reaction is None:
                options["default_reaction_emoji"] = None
            else:
                if isinstance(default_reaction, str):
                    default_reaction = PartialEmoji.from_str(default_reaction)
                options["default_reaction_emoji"] = (
                    {
                        "emoji_id": default_reaction.id,
                    }
                    if default_reaction.id is not None
                    else {
                        "emoji_name": default_reaction.name,
                    }
                )

        try:
            available_tags = options.pop("available_tags")
        except KeyError:
            pass
        else:
            options["available_tags"] = [tag.payload for tag in available_tags]

        if options:
            return await self._state.http.edit_channel(self.id, reason=reason, **options)
        return None

    def _fill_overwrites(self, data: GuildChannelPayload) -> None:
        self._overwrites = []
        everyone_index = 0
        everyone_id = self.guild.id

        for index, overridden in enumerate(data.get("permission_overwrites", [])):
            overwrite = _Overwrites(overridden)
            self._overwrites.append(overwrite)

            if overwrite.type == _Overwrites.MEMBER:
                continue

            if overwrite.id == everyone_id:
                # the @everyone role is not guaranteed to be the first one
                # in the list of permission overwrites, however the permission
                # resolution code kind of requires that it is the first one in
                # the list since it is special. So we need the index so we can
                # swap it to be the first one.
                everyone_index = index

        # do the swap
        tmp = self._overwrites
        if tmp:
            tmp[everyone_index], tmp[0] = tmp[0], tmp[everyone_index]

    @property
    def changed_roles(self) -> List[Role]:
        """List[:class:`~nextcord.Role`]: Returns a list of roles that have been overridden from
        their default values in the :attr:`~nextcord.Guild.roles` attribute."""
        ret = []
        g = self.guild
        for overwrite in filter(lambda o: o.is_role(), self._overwrites):
            role = g.get_role(overwrite.id)
            if role is None:
                continue

            role = copy.copy(role)
            role.permissions.handle_overwrite(overwrite.allow, overwrite.deny)
            ret.append(role)
        return ret

    @property
    def mention(self) -> str:
        """:class:`str`: The string that allows you to mention the channel."""
        return f"<#{self.id}>"

    @property
    def created_at(self) -> datetime:
        """:class:`datetime.datetime`: Returns the channel's creation time in UTC."""
        return snowflake_time(self.id)

    def overwrites_for(self, obj: Union[Role, User]) -> PermissionOverwrite:
        """Returns the channel-specific overwrites for a member or a role.

        Parameters
        ----------
        obj: Union[:class:`~nextcord.Role`, :class:`~nextcord.abc.User`]
            The role or user denoting
            whose overwrite to get.

        Returns
        -------
        :class:`~nextcord.PermissionOverwrite`
            The permission overwrites for this object.
        """
        predicate: Callable[[_Overwrites], bool]

        if isinstance(obj, User):
            predicate = lambda p: p.is_member()
        elif isinstance(obj, Role):
            predicate = lambda p: p.is_role()
        else:
            predicate = lambda _: True

        for overwrite in filter(predicate, self._overwrites):
            if overwrite.id == obj.id:
                allow = Permissions(overwrite.allow)
                deny = Permissions(overwrite.deny)
                return PermissionOverwrite.from_pair(allow, deny)

        return PermissionOverwrite()

    @property
    def overwrites(self) -> Dict[Union[Role, Member], PermissionOverwrite]:
        """Returns all of the channel's overwrites.

        This is returned as a dictionary where the key contains the target which
        can be either a :class:`~nextcord.Role` or a :class:`~nextcord.Member` and the value is the
        overwrite as a :class:`~nextcord.PermissionOverwrite`.

        Returns
        -------
        Dict[Union[:class:`~nextcord.Role`, :class:`~nextcord.Member`], :class:`~nextcord.PermissionOverwrite`]
            The channel's permission overwrites.
        """
        ret = {}
        for ow in self._overwrites:
            allow = Permissions(ow.allow)
            deny = Permissions(ow.deny)
            overwrite = PermissionOverwrite.from_pair(allow, deny)
            target = None

            if ow.is_role():
                target = self.guild.get_role(ow.id)
            elif ow.is_member():
                target = self.guild.get_member(ow.id)

            # TODO: There is potential data loss here in the non-chunked
            # case, i.e. target is None because get_member returned nothing.
            # This can be fixed with a slight breaking change to the return type,
            # i.e. adding nextcord.Object to the list of it
            # However, for now this is an acceptable compromise.
            if target is not None:
                ret[target] = overwrite
        return ret

    @property
    def category(self) -> Optional[CategoryChannel]:
        """Optional[:class:`~nextcord.CategoryChannel`]: The category this channel belongs to.

        If there is no category then this is ``None``.
        """
        return self.guild.get_channel(self.category_id)  # type: ignore

    @property
    def permissions_synced(self) -> bool:
        """:class:`bool`: Whether or not the permissions for this channel are synced with the
        category it belongs to.

        If there is no category then this is ``False``.

        .. versionadded:: 1.3
        """
        if self.category_id is None:
            return False

        category = self.guild.get_channel(self.category_id)
        return bool(category and category.overwrites == self.overwrites)

    @property
    def jump_url(self) -> str:
        """:class:`str`: Returns a URL that allows the client to jump to this channel.

        .. versionadded:: 2.0
        """
        return f"https://discord.com/channels/{self.guild.id}/{self.id}"

    def permissions_for(self, obj: Union[Member, Role], /) -> Permissions:
        """Handles permission resolution for the :class:`~nextcord.Member`
        or :class:`~nextcord.Role`.

        This function takes into consideration the following cases:

        - Guild owner
        - Guild roles
        - Channel overrides
        - Member overrides
        - Timed-out members

        If a :class:`~nextcord.Role` is passed, then it checks the permissions
        someone with that role would have, which is essentially:

        - The default role permissions
        - The permissions of the role used as a parameter
        - The default role permission overwrites
        - The permission overwrites of the role used as a parameter

        .. versionchanged:: 2.3
            Only ``view_channel`` and ``read_message_history`` can be returned for timed-out members

        .. versionchanged:: 2.0
            The object passed in can now be a role object.

        Parameters
        ----------
        obj: Union[:class:`~nextcord.Member`, :class:`~nextcord.Role`]
            The object to resolve permissions for. This could be either
            a member or a role. If it's a role then member overwrites
            are not computed.

        Returns
        -------
        :class:`~nextcord.Permissions`
            The resolved permissions for the member or role.
        """

        # The current cases can be explained as:
        # Guild owner get all permissions -- no questions asked. Otherwise...
        # The @everyone role gets the first application.
        # After that, the applied roles that the user has in the channel
        # (or otherwise) are then OR'd together.
        # After the role permissions are resolved, the member permissions
        # have to take into effect.
        # After all that is done.. you have to do the following:

        # If manage permissions is True, then all permissions are set to True.

        # The operation first takes into consideration the denied
        # and then the allowed.

        if self.guild.owner_id == obj.id:
            return Permissions.all()

        default = self.guild.default_role
        base = Permissions(default.permissions.value)

        # Handle the role case first
        if isinstance(obj, Role):
            base.value |= obj._permissions

            if base.administrator:
                return Permissions.all()

            # Apply @everyone allow/deny first since it's special
            try:
                maybe_everyone = self._overwrites[0]
                if maybe_everyone.id == self.guild.id:
                    base.handle_overwrite(allow=maybe_everyone.allow, deny=maybe_everyone.deny)
            except IndexError:
                pass

            if obj.is_default():
                return base

            overwrite = get(self._overwrites, type=_Overwrites.ROLE, id=obj.id)
            if overwrite is not None:
                base.handle_overwrite(overwrite.allow, overwrite.deny)

            return base

        roles = obj._roles
        get_role = self.guild.get_role

        # Apply guild roles that the member has.
        for role_id in roles:
            role = get_role(role_id)
            if role is not None:
                base.value |= role._permissions

        # Guild-wide Administrator -> True for everything
        # Bypass all channel-specific overrides
        if base.administrator:
            return Permissions.all()

        # Apply @everyone allow/deny first since it's special
        try:
            maybe_everyone = self._overwrites[0]
            if maybe_everyone.id == self.guild.id:
                base.handle_overwrite(allow=maybe_everyone.allow, deny=maybe_everyone.deny)
                remaining_overwrites = self._overwrites[1:]
            else:
                remaining_overwrites = self._overwrites
        except IndexError:
            remaining_overwrites = self._overwrites

        denies = 0
        allows = 0

        # Apply channel specific role permission overwrites
        for overwrite in remaining_overwrites:
            if overwrite.is_role() and roles.has(overwrite.id):
                denies |= overwrite.deny
                allows |= overwrite.allow

        base.handle_overwrite(allow=allows, deny=denies)

        # Apply member specific permission overwrites
        for overwrite in remaining_overwrites:
            if overwrite.is_member() and overwrite.id == obj.id:
                base.handle_overwrite(allow=overwrite.allow, deny=overwrite.deny)
                break

        # if you can't send a message in a channel then you can't have certain
        # permissions as well
        if not base.send_messages:
            base.send_tts_messages = False
            base.mention_everyone = False
            base.embed_links = False
            base.attach_files = False

        # if you can't read a channel then you have no permissions there
        if not base.read_messages:
            denied = Permissions.all_channel()
            base.value &= ~denied.value

        # if you are timed out then you lose all permissions except view_channel and read_message_history
        if obj.communication_disabled_until is not None:
            allowed = Permissions(view_channel=True, read_message_history=True)
            base.value &= allowed.value

        return base

    async def delete(self, *, reason: Optional[str] = None) -> None:
        """|coro|

        Deletes the channel.

        You must have :attr:`~nextcord.Permissions.manage_channels` permission to use this.

        Parameters
        ----------
        reason: Optional[:class:`str`]
            The reason for deleting this channel.
            Shows up on the audit log.

        Raises
        ------
        ~nextcord.Forbidden
            You do not have proper permissions to delete the channel.
        ~nextcord.NotFound
            The channel was not found or was already deleted.
        ~nextcord.HTTPException
            Deleting the channel failed.
        """
        await self._state.http.delete_channel(self.id, reason=reason)

    @overload
    async def set_permissions(
        self,
        target: Union[Member, Role],
        *,
        overwrite: Optional[PermissionOverwrite] = ...,
        reason: Optional[str] = ...,
    ) -> None: ...

    @overload
    async def set_permissions(
        self,
        target: Union[Member, Role],
        *,
        reason: Optional[str] = ...,
        **permissions: bool,
    ) -> None: ...

    async def set_permissions(
        self,
        target: Union[Member, Role],
        *,
        reason: Optional[str] = None,
        **kwargs: Any,
    ):
        r"""|coro|

        Sets the channel specific permission overwrites for a target in the
        channel.

        The ``target`` parameter should either be a :class:`~nextcord.Member` or a
        :class:`~nextcord.Role` that belongs to guild.

        The ``overwrite`` parameter, if given, must either be ``None`` or
        :class:`~nextcord.PermissionOverwrite`. For convenience, you can pass in
        keyword arguments denoting :class:`~nextcord.Permissions` attributes. If this is
        done, then you cannot mix the keyword arguments with the ``overwrite``
        parameter.

        If the ``overwrite`` parameter is ``None``, then the permission
        overwrites are deleted.

        You must have the :attr:`~nextcord.Permissions.manage_roles` permission to use this.

        .. note::

            This method *replaces* the old overwrites with the ones given.

        Examples
        --------

        Setting allow and deny: ::

            await message.channel.set_permissions(message.author, read_messages=True,
                                                                  send_messages=False)

        Deleting overwrites ::

            await channel.set_permissions(member, overwrite=None)

        Using :class:`~nextcord.PermissionOverwrite` ::

            overwrite = nextcord.PermissionOverwrite()
            overwrite.send_messages = False
            overwrite.read_messages = True
            await channel.set_permissions(member, overwrite=overwrite)

        Parameters
        ----------
        target: Union[:class:`~nextcord.Member`, :class:`~nextcord.Role`]
            The member or role to overwrite permissions for.
        overwrite: Optional[:class:`~nextcord.PermissionOverwrite`]
            The permissions to allow and deny to the target, or ``None`` to
            delete the overwrite.
        \*\*permissions
            A keyword argument list of permissions to set for ease of use.
            Cannot be mixed with ``overwrite``.
        reason: Optional[:class:`str`]
            The reason for doing this action. Shows up on the audit log.

        Raises
        ------
        ~nextcord.Forbidden
            You do not have permissions to edit channel specific permissions.
        ~nextcord.HTTPException
            Editing channel specific permissions failed.
        ~nextcord.NotFound
            The role or member being edited is not part of the guild.
        ~nextcord.InvalidArgument
            The overwrite parameter invalid or the target type was not
            :class:`~nextcord.Role` or :class:`~nextcord.Member`.
        """

        http = self._state.http
        overwrite: Optional[PermissionOverwrite] = kwargs.pop("overwrite", MISSING)
        permissions: Dict[str, bool] = kwargs

        if isinstance(target, User):
            perm_type = _Overwrites.MEMBER
        elif isinstance(target, Role):
            perm_type = _Overwrites.ROLE
        else:
            raise InvalidArgument("target parameter must be either Member or Role")

        if overwrite is MISSING:
            if len(permissions) == 0:
                raise InvalidArgument("No overwrite provided.")
            try:
                overwrite = PermissionOverwrite(**permissions)
            except (ValueError, TypeError) as e:
                raise InvalidArgument("Invalid permissions given to keyword arguments.") from e
        elif len(permissions) > 0:
            raise InvalidArgument("Cannot mix overwrite and keyword arguments.")

        # TODO: wait for event

        if overwrite is None:
            await http.delete_channel_permissions(self.id, target.id, reason=reason)
        elif isinstance(overwrite, PermissionOverwrite):
            (allow, deny) = overwrite.pair()
            await http.edit_channel_permissions(
                self.id, target.id, str(allow.value), str(deny.value), perm_type, reason=reason
            )
        else:
            raise InvalidArgument("Invalid overwrite type provided.")

    async def _clone_impl(
        self,
        base_attrs: Dict[str, Any],
        *,
        name: Optional[str] = None,
        reason: Optional[str] = None,
    ) -> Self:
        base_attrs["permission_overwrites"] = [x._asdict() for x in self._overwrites]
        base_attrs["parent_id"] = self.category_id
        base_attrs["name"] = name or self.name
        guild_id = self.guild.id
        cls = self.__class__
        data = await self._state.http.create_channel(
            guild_id, self.type.value, reason=reason, **base_attrs
        )
        obj = cls(state=self._state, guild=self.guild, data=data)

        # temporarily add it to the cache
        self.guild._channels[obj.id] = obj  # type: ignore
        return obj

    async def clone(self, *, name: Optional[str] = None, reason: Optional[str] = None) -> Self:
        """|coro|

        Clones this channel. This creates a channel with the same properties
        as this channel.

        You must have the :attr:`~nextcord.Permissions.manage_channels` permission to
        do this.

        .. versionadded:: 1.1

        Parameters
        ----------
        name: Optional[:class:`str`]
            The name of the new channel. If not provided, defaults to this
            channel name.
        reason: Optional[:class:`str`]
            The reason for cloning this channel. Shows up on the audit log.

        Raises
        ------
        ~nextcord.Forbidden
            You do not have the proper permissions to create this channel.
        ~nextcord.HTTPException
            Creating the channel failed.

        Returns
        -------
        :class:`.abc.GuildChannel`
            The channel that was created.
        """
        raise NotImplementedError

    @overload
    async def move(
        self,
        *,
        beginning: bool,
        offset: int = ...,
        category: Optional[Snowflake] = ...,
        sync_permissions: bool = ...,
        reason: Optional[str] = None,
    ) -> None: ...

    @overload
    async def move(
        self,
        *,
        end: bool,
        offset: int = ...,
        category: Optional[Snowflake] = ...,
        sync_permissions: bool = ...,
        reason: Optional[str] = None,
    ) -> None: ...

    @overload
    async def move(
        self,
        *,
        before: Snowflake,
        offset: int = ...,
        category: Optional[Snowflake] = ...,
        sync_permissions: bool = ...,
        reason: Optional[str] = None,
    ) -> None: ...

    @overload
    async def move(
        self,
        *,
        after: Snowflake,
        offset: int = ...,
        category: Optional[Snowflake] = ...,
        sync_permissions: bool = ...,
        reason: Optional[str] = None,
    ) -> None: ...

    async def move(
        self,
        *,
        beginning: Optional[bool] = None,
        end: Optional[bool] = None,
        before: Optional[Snowflake] = None,
        after: Optional[Snowflake] = None,
        offset: int = 0,
        category: Optional[Snowflake] = MISSING,
        sync_permissions: bool = False,
        reason: Optional[str] = None,
    ) -> None:
        """|coro|

        A rich interface to help move a channel relative to other channels.

        If exact position movement is required, ``edit`` should be used instead.

        You must have the :attr:`~nextcord.Permissions.manage_channels` permission to
        do this.

        .. note::

            Voice channels will always be sorted below text channels.
            This is a Discord limitation.

        .. versionadded:: 1.7

        .. versionchanged:: 2.4

            ``beginning``, ``end``, ``before``, ``after`` and ``reason`` now accept ``None``.

        Parameters
        ----------
        beginning: Optional[:class:`bool`]
            Whether to move the channel to the beginning of the
            channel list (or category if given).
            This is mutually exclusive with ``end``, ``before``, and ``after``.
        end: Optional[:class:`bool`]
            Whether to move the channel to the end of the
            channel list (or category if given).
            This is mutually exclusive with ``beginning``, ``before``, and ``after``.
        before: Optional[:class:`~nextcord.abc.Snowflake`]
            The channel that should be before our current channel.
            This is mutually exclusive with ``beginning``, ``end``, and ``after``.
        after: Optional[:class:`~nextcord.abc.Snowflake`]
            The channel that should be after our current channel.
            This is mutually exclusive with ``beginning``, ``end``, and ``before``.
        offset: :class:`int`
            The number of channels to offset the move by. For example,
            an offset of ``2`` with ``beginning=True`` would move
            it 2 after the beginning. A positive number moves it below
            while a negative number moves it above. Note that this
            number is relative and computed after the ``beginning``,
            ``end``, ``before``, and ``after`` parameters.
        category: Optional[:class:`~nextcord.abc.Snowflake`]
            The category to move this channel under.
            If ``None`` is given then it moves it out of the category.
            This parameter is ignored if moving a category channel.
        sync_permissions: :class:`bool`
            Whether to sync the permissions with the category (if given).
        reason: Optional[:class:`str`]
            The reason for the move.

        Raises
        ------
        InvalidArgument
            An invalid position was given or a bad mix of arguments were passed.
        Forbidden
            You do not have permissions to move the channel.
        HTTPException
            Moving the channel failed.
        """

        if sum(bool(a) for a in (beginning, end, before, after)) > 1:
            raise InvalidArgument("Only one of [before, after, end, beginning] can be used.")

        bucket = self._sorting_bucket
        channels: List[GuildChannel]
        if category:
            parent_id = category.id
            channels = [
                ch
                for ch in self.guild.channels
                if ch._sorting_bucket == bucket and ch.category_id == parent_id
            ]
        else:
            parent_id = None
            channels = [
                ch
                for ch in self.guild.channels
                if ch._sorting_bucket == bucket and ch.category_id == self.category_id
            ]

        channels.sort(key=lambda c: (c.position, c.id))

        with contextlib.suppress(ValueError):
            # Try to remove ourselves from the channel list
            # If we're not there then it's probably due to not being in the category
            channels.remove(self)

        index = None
        if beginning:
            index = 0
        elif end:
            index = len(channels)
        elif before:
            index = next((i for i, c in enumerate(channels) if c.id == before.id), None)
        elif after:
            index = next((i + 1 for i, c in enumerate(channels) if c.id == after.id), None)

        if index is None:
            raise InvalidArgument("Could not resolve appropriate move position")

        channels.insert(max((index + offset), 0), self)
        payload = []

        for index, channel in enumerate(channels):
            d: Dict[str, Any] = {"id": channel.id, "position": index}
            if category is not MISSING and channel.id == self.id:
                d.update(parent_id=parent_id, lock_permissions=sync_permissions)
            payload.append(d)

        await self._state.http.bulk_channel_update(self.guild.id, payload, reason=reason)

    async def create_invite(
        self,
        *,
        reason: Optional[str] = None,
        max_age: int = 0,
        max_uses: int = 0,
        temporary: bool = False,
        unique: bool = True,
        target_type: Optional[InviteTarget] = None,
        target_user: Optional[User] = None,
        target_application_id: Optional[int] = None,
    ) -> Invite:
        """|coro|

        Creates an instant invite from a text or voice channel.

        You must have the :attr:`~nextcord.Permissions.create_instant_invite` permission to
        do this.

        Parameters
        ----------
        max_age: :class:`int`
            How long the invite should last in seconds. If it's 0 then the invite
            doesn't expire. Defaults to ``0``.
        max_uses: :class:`int`
            How many uses the invite could be used for. If it's 0 then there
            are unlimited uses. Defaults to ``0``.
        temporary: :class:`bool`
            Denotes that the invite grants temporary membership
            (i.e. they get kicked after they disconnect). Defaults to ``False``.
        unique: :class:`bool`
            Indicates if a unique invite URL should be created. Defaults to True.
            If this is set to ``False`` then it will return a previously created
            invite.
        reason: Optional[:class:`str`]
            The reason for creating this invite. Shows up on the audit log.
        target_type: Optional[:class:`.InviteTarget`]
            The type of target for the voice channel invite, if any.

            .. versionadded:: 2.0

        target_user: Optional[:class:`User`]
            The user whose stream to display for this invite, required if ``target_type``
            is :attr:`.InviteTarget.stream`. The user must be streaming in the channel.

            .. versionadded:: 2.0

        target_application_id:: Optional[:class:`int`]
            The id of the embedded application for the invite, required if ``target_type``
            is :attr:`.InviteTarget.embedded_application`.

            .. versionadded:: 2.0

        Raises
        ------
        ~nextcord.HTTPException
            Invite creation failed.

        ~nextcord.NotFound
            The channel that was passed is a category or an invalid channel.

        Returns
        -------
        :class:`~nextcord.Invite`
            The invite that was created.
        """

        data = await self._state.http.create_invite(
            self.id,
            reason=reason,
            max_age=max_age,
            max_uses=max_uses,
            temporary=temporary,
            unique=unique,
            target_type=target_type.value if target_type else None,
            target_user_id=target_user.id if target_user else None,
            target_application_id=target_application_id,
        )
        return Invite.from_incomplete(data=data, state=self._state)

    async def invites(self) -> List[Invite]:
        """|coro|

        Returns a list of all active instant invites from this channel.

        You must have :attr:`~nextcord.Permissions.manage_channels` to get this information.

        Raises
        ------
        ~nextcord.Forbidden
            You do not have proper permissions to get the information.
        ~nextcord.HTTPException
            An error occurred while fetching the information.

        Returns
        -------
        List[:class:`~nextcord.Invite`]
            The list of invites that are currently active.
        """

        state = self._state
        data = await state.http.invites_from_channel(self.id)
        guild = self.guild
        return [Invite(state=state, data=invite, channel=self, guild=guild) for invite in data]


class Messageable:
    """An ABC that details the common operations on a model that can send messages.

    The following implement this ABC:

    - :class:`~nextcord.TextChannel`
    - :class:`~nextcord.DMChannel`
    - :class:`~nextcord.GroupChannel`
    - :class:`~nextcord.VoiceChannel`
    - :class:`~nextcord.StageChannel`
    - :class:`~nextcord.User`
    - :class:`~nextcord.Member`
    - :class:`~nextcord.ext.commands.Context`
    - :class:`~nextcord.Thread`
    """

    __slots__ = ()
    _state: ConnectionState

    async def _get_channel(self) -> MessageableChannel:
        raise NotImplementedError

    @overload
    async def send(
        self,
        content: Optional[str] = ...,
        *,
        tts: bool = ...,
        embed: Embed = ...,
        file: File = ...,
        stickers: Optional[Sequence[Union[GuildSticker, StickerItem]]] = ...,
        delete_after: Optional[float] = ...,
        nonce: Optional[Union[str, int]] = ...,
        allowed_mentions: Optional[AllowedMentions] = ...,
        reference: Optional[Union[Message, MessageReference, PartialMessage]] = ...,
        mention_author: Optional[bool] = ...,
        view: Optional[View] = ...,
        flags: Optional[MessageFlags] = ...,
        suppress_embeds: Optional[bool] = ...,
<<<<<<< HEAD
        poll: Optional[PollCreateRequest] = ...,
    ) -> Message:
        ...
=======
    ) -> Message: ...
>>>>>>> d9171911

    @overload
    async def send(
        self,
        content: Optional[str] = ...,
        *,
        tts: bool = ...,
        embed: Embed = ...,
        files: List[File] = ...,
        stickers: Optional[Sequence[Union[GuildSticker, StickerItem]]] = ...,
        delete_after: Optional[float] = ...,
        nonce: Optional[Union[str, int]] = ...,
        allowed_mentions: Optional[AllowedMentions] = ...,
        reference: Optional[Union[Message, MessageReference, PartialMessage]] = ...,
        mention_author: Optional[bool] = ...,
        view: Optional[View] = ...,
        flags: Optional[MessageFlags] = ...,
        suppress_embeds: Optional[bool] = ...,
<<<<<<< HEAD
        poll: Optional[PollCreateRequest] = ...,
    ) -> Message:
        ...
=======
    ) -> Message: ...
>>>>>>> d9171911

    @overload
    async def send(
        self,
        content: Optional[str] = ...,
        *,
        tts: bool = ...,
        embeds: List[Embed] = ...,
        file: File = ...,
        stickers: Optional[Sequence[Union[GuildSticker, StickerItem]]] = ...,
        delete_after: Optional[float] = ...,
        nonce: Optional[Union[str, int]] = ...,
        allowed_mentions: Optional[AllowedMentions] = ...,
        reference: Optional[Union[Message, MessageReference, PartialMessage]] = ...,
        mention_author: Optional[bool] = ...,
        view: Optional[View] = ...,
        flags: Optional[MessageFlags] = ...,
        suppress_embeds: Optional[bool] = ...,
<<<<<<< HEAD
        poll: Optional[PollCreateRequest] = ...,
    ) -> Message:
        ...
=======
    ) -> Message: ...
>>>>>>> d9171911

    @overload
    async def send(
        self,
        content: Optional[str] = ...,
        *,
        tts: bool = ...,
        embeds: List[Embed] = ...,
        files: List[File] = ...,
        stickers: Optional[Sequence[Union[GuildSticker, StickerItem]]] = ...,
        delete_after: Optional[float] = ...,
        nonce: Optional[Union[str, int]] = ...,
        allowed_mentions: Optional[AllowedMentions] = ...,
        reference: Optional[Union[Message, MessageReference, PartialMessage]] = ...,
        mention_author: Optional[bool] = ...,
        view: Optional[View] = ...,
        flags: Optional[MessageFlags] = ...,
        suppress_embeds: Optional[bool] = ...,
<<<<<<< HEAD
        poll: Optional[PollCreateRequest] = ...,
    ) -> Message:
        ...
=======
    ) -> Message: ...
>>>>>>> d9171911

    async def send(
        self,
        content: Optional[str] = None,
        *,
        tts: bool = False,
        embed: Optional[Embed] = None,
        embeds: Optional[List[Embed]] = None,
        file: Optional[File] = None,
        files: Optional[List[File]] = None,
        stickers: Optional[Sequence[Union[GuildSticker, StickerItem]]] = None,
        delete_after: Optional[float] = None,
        nonce: Optional[Union[str, int]] = None,
        allowed_mentions: Optional[AllowedMentions] = None,
        reference: Optional[Union[Message, MessageReference, PartialMessage]] = None,
        mention_author: Optional[bool] = None,
        view: Optional[View] = None,
        flags: Optional[MessageFlags] = None,
        suppress_embeds: Optional[bool] = None,
        poll: Optional[PollCreateRequest] = None,
    ):
        """|coro|

        Sends a message to the destination with the content given.

        The content must be a type that can convert to a string through ``str(content)``.
        If the content is set to ``None`` (the default), then the ``embed`` or ``embeds``
        parameter must be provided.

        To upload a single file, the ``file`` parameter should be used with a
        single :class:`~nextcord.File` object. To upload multiple files, the ``files``
        parameter should be used with a :class:`list` of :class:`~nextcord.File` objects.
        **Specifying both parameters will lead to an exception**.

        To upload a single embed, the ``embed`` parameter should be used with a
        single :class:`~nextcord.Embed` object. To upload multiple embeds, the ``embeds``
        parameter should be used with a :class:`list` of :class:`~nextcord.Embed` objects.
        **Specifying both parameters will lead to an exception**.

        Parameters
        ----------
        content: Optional[:class:`str`]
            The content of the message to send.
        tts: :class:`bool`
            Indicates if the message should be sent using text-to-speech.
        embed: :class:`~nextcord.Embed`
            The rich embed for the content.
        file: :class:`~nextcord.File`
            The file to upload.
        files: List[:class:`~nextcord.File`]
            A list of files to upload. Must be a maximum of 10.
        nonce: Union[:class:`int`, :class:`str`]
            The nonce to use for sending this message. If the message was successfully sent,
            then the message will have a nonce with this value.
        delete_after: :class:`float`
            If provided, the number of seconds to wait in the background
            before deleting the message we just sent. If the deletion fails,
            then it is silently ignored.
        allowed_mentions: :class:`~nextcord.AllowedMentions`
            Controls the mentions being processed in this message. If this is
            passed, then the object is merged with :attr:`~nextcord.Client.allowed_mentions`.
            The merging behaviour only overrides attributes that have been explicitly passed
            to the object, otherwise it uses the attributes set in :attr:`~nextcord.Client.allowed_mentions`.
            If no object is passed at all then the defaults given by :attr:`~nextcord.Client.allowed_mentions`
            are used instead.

            .. versionadded:: 1.4

        reference: Union[:class:`~nextcord.Message`, :class:`~nextcord.MessageReference`, :class:`~nextcord.PartialMessage`]
            A reference to the :class:`~nextcord.Message` to which you are replying, this can be created using
            :meth:`~nextcord.Message.to_reference` or passed directly as a :class:`~nextcord.Message`. You can control
            whether this mentions the author of the referenced message using the :attr:`~nextcord.AllowedMentions.replied_user`
            attribute of ``allowed_mentions`` or by setting ``mention_author``.

            .. versionadded:: 1.6

        mention_author: Optional[:class:`bool`]
            If set, overrides the :attr:`~nextcord.AllowedMentions.replied_user` attribute of ``allowed_mentions``.

            .. versionadded:: 1.6
        view: :class:`nextcord.ui.View`
            A Discord UI View to add to the message.
        embeds: List[:class:`~nextcord.Embed`]
            A list of embeds to upload. Must be a maximum of 10.

            .. versionadded:: 2.0
        stickers: Sequence[Union[:class:`~nextcord.GuildSticker`, :class:`~nextcord.StickerItem`]]
            A list of stickers to upload. Must be a maximum of 3.

            .. versionadded:: 2.0
        flags: Optional[:class:`~nextcord.MessageFlags`]
            The message flags being set for this message.
            Currently only :class:`~nextcord.MessageFlags.suppress_embeds` is able to be set.

            .. versionadded:: 2.4
        suppress_embeds: Optional[:class:`bool`]
            Whether to suppress embeds on this message.

            .. versionadded:: 2.4
        poll: Optional[:class:`PollCreateRequest`]
            The poll to send with this message.

            .. versionadded:: 3.0

        Raises
        ------
        ~nextcord.HTTPException
            Sending the message failed.
        ~nextcord.Forbidden
            You do not have the proper permissions to send the message.
        ~nextcord.InvalidArgument
            The ``files`` list is not of the appropriate size,
            you specified both ``file`` and ``files``,
            or you specified both ``embed`` and ``embeds``,
            or the ``reference`` object is not a :class:`~nextcord.Message`,
            :class:`~nextcord.MessageReference` or :class:`~nextcord.PartialMessage`

        Returns
        -------
        :class:`~nextcord.Message`
            The message that was sent.
        """

        channel = await self._get_channel()
        state = self._state
        content = str(content) if content is not None else None
        if flags is None:
            flags = MessageFlags()
        if suppress_embeds is not None:
            flags.suppress_embeds = suppress_embeds

        flag_value: Optional[int] = flags.value if flags.value != 0 else None

        embed_payload: Optional[EmbedData] = None
        embeds_payload: Optional[List[EmbedData]] = None
        stickers_payload: Optional[List[int]] = None
        reference_payload: Optional[MessageReferencePayload] = None
        allowed_mentions_payload: Optional[AllowedMentionsPayload] = None
        poll_payload: Optional[PollCreateRequestPayload] = None

        if embed is not None and embeds is not None:
            raise InvalidArgument("Cannot pass both embed and embeds parameter to send()")

        if embed is not None:
            embed_payload = embed.to_dict()

        elif embeds is not None:
            embeds_payload = [em.to_dict() for em in embeds]

        if stickers is not None:
            stickers_payload = [sticker.id for sticker in stickers]

        if allowed_mentions is not None:
            if state.allowed_mentions is not None:
                allowed_mentions_payload = state.allowed_mentions.merge(allowed_mentions).to_dict()
            else:
                allowed_mentions_payload = allowed_mentions.to_dict()
        else:
            allowed_mentions_payload = state.allowed_mentions and state.allowed_mentions.to_dict()

        if mention_author is not None:
            allowed_mentions_payload = allowed_mentions_payload or AllowedMentions().to_dict()
            allowed_mentions_payload["replied_user"] = bool(mention_author)

        if reference is not None:
            try:
                reference_payload = reference.to_message_reference_dict()
            except AttributeError:
                raise InvalidArgument(
                    "reference parameter must be Message, MessageReference, or PartialMessage"
                ) from None

        components: Optional[List[ComponentPayload]] = None
        if view:
            if not hasattr(view, "__discord_ui_view__"):
                raise InvalidArgument(f"view parameter must be View not {view.__class__!r}")

            components = cast(List[ComponentPayload], view.to_components())

        if file is not None and files is not None:
            raise InvalidArgument("Cannot pass both file and files parameter to send()")

        if poll is not None:
            poll_payload = poll.to_dict()

        if file is not None:
            if not isinstance(file, File):
                raise InvalidArgument("file parameter must be File")

            try:
                data = await state.http.send_files(
                    channel.id,
                    files=[file],
                    allowed_mentions=allowed_mentions_payload,
                    content=content,
                    tts=tts,
                    embed=embed_payload,
                    embeds=embeds_payload,
                    nonce=nonce,
                    message_reference=reference_payload,
                    stickers=stickers_payload,
                    components=components,
                    flags=flag_value,
                )
            finally:
                file.close()

        elif files is not None:
            if not all(isinstance(file, File) for file in files):
                raise TypeError("Files parameter must be a list of type File")

            try:
                data = await state.http.send_files(
                    channel.id,
                    files=files,
                    content=content,
                    tts=tts,
                    embed=embed_payload,
                    embeds=embeds_payload,
                    nonce=nonce,
                    allowed_mentions=allowed_mentions_payload,
                    message_reference=reference_payload,
                    stickers=stickers_payload,
                    components=components,
                    flags=flag_value,
                )
            finally:
                for f in files:
                    f.close()
        else:
            data = await state.http.send_message(
                channel.id,
                content,
                tts=tts,
                embed=embed_payload,
                embeds=embeds_payload,
                nonce=nonce,
                allowed_mentions=allowed_mentions_payload,
                message_reference=reference_payload,
                stickers=stickers_payload,
                components=components,
                flags=flag_value,
                poll=poll_payload,
            )

        ret = state.create_message(channel=channel, data=data)
        if view and view.prevent_update:
            state.store_view(view, ret.id)

        if delete_after is not None:
            await ret.delete(delay=delete_after)
        return ret

    async def trigger_typing(self) -> None:
        """|coro|

        Triggers a *typing* indicator to the destination.

        *Typing* indicator will go away after 10 seconds, or after a message is sent.
        """

        channel = await self._get_channel()
        await self._state.http.send_typing(channel.id)

    def typing(self) -> Typing:
        """Returns a context manager that allows you to type for an indefinite period of time.

        This is useful for denoting long computations in your bot.

        .. note::

            This is both a regular context manager and an async context manager.
            This means that both ``with`` and ``async with`` work with this.

        Example Usage: ::

            async with channel.typing():
                # simulate something heavy
                await asyncio.sleep(10)

            await channel.send('done!')

        """
        return Typing(self)

    async def fetch_message(self, id: int, /) -> Message:
        """|coro|

        Retrieves a single :class:`~nextcord.Message` from the destination.

        Parameters
        ----------
        id: :class:`int`
            The message ID to look for.

        Raises
        ------
        ~nextcord.NotFound
            The specified message was not found.
        ~nextcord.Forbidden
            You do not have the permissions required to get a message.
        ~nextcord.HTTPException
            Retrieving the message failed.

        Returns
        -------
        :class:`~nextcord.Message`
            The message asked for.
        """

        channel = await self._get_channel()
        data = await self._state.http.get_message(channel.id, id)
        return self._state.create_message(channel=channel, data=data)

    def history(
        self,
        *,
        limit: Optional[int] = 100,
        before: Optional[SnowflakeTime] = None,
        after: Optional[SnowflakeTime] = None,
        around: Optional[SnowflakeTime] = None,
        oldest_first: Optional[bool] = None,
    ) -> HistoryIterator:
        """Returns an :class:`~nextcord.AsyncIterator` that enables receiving the destination's message history.

        You must have :attr:`~nextcord.Permissions.read_message_history` permissions to use this.

        Examples
        --------

        Usage ::

            counter = 0
            async for message in channel.history(limit=200):
                if message.author == client.user:
                    counter += 1

        Flattening into a list: ::

            messages = await channel.history(limit=123).flatten()
            # messages is now a list of Message...

        All parameters are optional.

        Parameters
        ----------
        limit: Optional[:class:`int`]
            The number of messages to retrieve.
            If ``None``, retrieves every message in the channel. Note, however,
            that this would make it a slow operation.
        before: Optional[Union[:class:`~nextcord.abc.Snowflake`, :class:`datetime.datetime`]]
            Retrieve messages before this date or message.
            If a datetime is provided, it is recommended to use a UTC aware datetime.
            If the datetime is naive, it is assumed to be local time.
        after: Optional[Union[:class:`~nextcord.abc.Snowflake`, :class:`datetime.datetime`]]
            Retrieve messages after this date or message.
            If a datetime is provided, it is recommended to use a UTC aware datetime.
            If the datetime is naive, it is assumed to be local time.
        around: Optional[Union[:class:`~nextcord.abc.Snowflake`, :class:`datetime.datetime`]]
            Retrieve messages around this date or message.
            If a datetime is provided, it is recommended to use a UTC aware datetime.
            If the datetime is naive, it is assumed to be local time.
            When using this argument, the maximum limit is 101. Note that if the limit is an
            even number then this will return at most limit + 1 messages.
        oldest_first: Optional[:class:`bool`]
            If set to ``True``, return messages in oldest->newest order. Defaults to ``True`` if
            ``after`` is specified, otherwise ``False``.

        Raises
        ------
        ~nextcord.Forbidden
            You do not have permissions to get channel message history.
        ~nextcord.HTTPException
            The request to get message history failed.

        Yields
        ------
        :class:`~nextcord.Message`
            The message with the message data parsed.
        """
        return HistoryIterator(
            self, limit=limit, before=before, after=after, around=around, oldest_first=oldest_first
        )


class Connectable(Protocol):
    """An ABC that details the common operations on a channel that can
    connect to a voice server.

    The following implement this ABC:

    - :class:`~nextcord.VoiceChannel`
    - :class:`~nextcord.StageChannel`

    Note
    ----
    This ABC is not decorated with :func:`typing.runtime_checkable`, so will fail :func:`isinstance`/:func:`issubclass`
    checks.
    """

    __slots__ = ()
    _state: ConnectionState

    def _get_voice_client_key(self) -> Tuple[int, str]:
        raise NotImplementedError

    def _get_voice_state_pair(self) -> Tuple[int, int]:
        raise NotImplementedError

    async def connect(
        self,
        *,
        timeout: float = 60.0,
        reconnect: bool = True,
        cls: Callable[[Client, Connectable], T] = VoiceClient,
    ) -> T:
        """|coro|

        Connects to voice and creates a :class:`VoiceClient` to establish
        your connection to the voice server.

        This requires :attr:`Intents.voice_states`.

        Parameters
        ----------
        timeout: :class:`float`
            The timeout in seconds to wait for the voice endpoint.
        reconnect: :class:`bool`
            Whether the bot should automatically attempt
            a reconnect if a part of the handshake fails
            or the gateway goes down.
        cls: Type[:class:`VoiceProtocol`]
            A type that subclasses :class:`~nextcord.VoiceProtocol` to connect with.
            Defaults to :class:`~nextcord.VoiceClient`.

        Raises
        ------
        asyncio.TimeoutError
            Could not connect to the voice channel in time.
        ~nextcord.ClientException
            You are already connected to a voice channel.
        ~nextcord.opus.OpusNotLoaded
            The opus library has not been loaded.

        Returns
        -------
        :class:`~nextcord.VoiceProtocol`
            A voice client that is fully connected to the voice server.
        """

        key_id, _ = self._get_voice_client_key()
        state = self._state

        if state._get_voice_client(key_id):
            raise ClientException("Already connected to a voice channel.")

        client = state._get_client()
        voice = cls(client, self)

        if not isinstance(voice, VoiceProtocol):
            raise TypeError("Type must meet VoiceProtocol abstract base class.")

        state._add_voice_client(key_id, voice)

        try:
            await voice.connect(timeout=timeout, reconnect=reconnect)
        except asyncio.TimeoutError:
            # we don't care if disconnect failed because connection failed
            with contextlib.suppress(Exception):
                await voice.disconnect(force=True)
            raise  # re-raise

        return voice<|MERGE_RESOLUTION|>--- conflicted
+++ resolved
@@ -1265,14 +1265,8 @@
         view: Optional[View] = ...,
         flags: Optional[MessageFlags] = ...,
         suppress_embeds: Optional[bool] = ...,
-<<<<<<< HEAD
         poll: Optional[PollCreateRequest] = ...,
-    ) -> Message:
-        ...
-=======
     ) -> Message: ...
->>>>>>> d9171911
-
     @overload
     async def send(
         self,
@@ -1290,13 +1284,8 @@
         view: Optional[View] = ...,
         flags: Optional[MessageFlags] = ...,
         suppress_embeds: Optional[bool] = ...,
-<<<<<<< HEAD
         poll: Optional[PollCreateRequest] = ...,
-    ) -> Message:
-        ...
-=======
     ) -> Message: ...
->>>>>>> d9171911
 
     @overload
     async def send(
@@ -1315,13 +1304,8 @@
         view: Optional[View] = ...,
         flags: Optional[MessageFlags] = ...,
         suppress_embeds: Optional[bool] = ...,
-<<<<<<< HEAD
         poll: Optional[PollCreateRequest] = ...,
-    ) -> Message:
-        ...
-=======
     ) -> Message: ...
->>>>>>> d9171911
 
     @overload
     async def send(
@@ -1340,13 +1324,8 @@
         view: Optional[View] = ...,
         flags: Optional[MessageFlags] = ...,
         suppress_embeds: Optional[bool] = ...,
-<<<<<<< HEAD
         poll: Optional[PollCreateRequest] = ...,
-    ) -> Message:
-        ...
-=======
     ) -> Message: ...
->>>>>>> d9171911
 
     async def send(
         self,
