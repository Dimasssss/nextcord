# SPDX-License-Identifier: MIT

import enum
from typing import Any, Dict, NamedTuple, Optional, Type, TypeVar

__all__ = (
    "Enum",
    "IntEnum",
    "StrEnum",
    "UnknownEnumValue",
    "ChannelType",
    "MessageType",
    "VoiceRegion",
    "SpeakingState",
    "VerificationLevel",
    "ContentFilter",
    "Status",
    "DefaultAvatar",
    "AuditLogAction",
    "AuditLogActionCategory",
    "UserFlags",
    "ActivityType",
    "NotificationLevel",
    "TeamMembershipState",
    "WebhookType",
    "ExpireBehaviour",
    "ExpireBehavior",
    "StickerType",
    "StickerFormatType",
    "InviteTarget",
    "Locale",
    "VideoQualityMode",
    "ComponentType",
    "ButtonStyle",
    "TextInputStyle",
    "StagePrivacyLevel",
    "InteractionType",
    "InteractionResponseType",
    "ApplicationCommandType",
    "ApplicationCommandOptionType",
    "NSFWLevel",
    "ScheduledEventEntityType",
    "ScheduledEventPrivacyLevel",
    "ScheduledEventStatus",
    "AutoModerationEventType",
    "AutoModerationTriggerType",
    "KeywordPresetType",
    "AutoModerationActionType",
    "SortOrderType",
    "RoleConnectionMetadataType",
    "ForumLayoutType",
    "InviteType",
    "IntegrationType",
    "InteractionContextType",
<<<<<<< HEAD
    "PollLayoutType",
=======
    "MessageReferenceType",
>>>>>>> 1807e5d7
)


class UnknownEnumValue(NamedTuple):
    """Proxy for the underlying name and value of an attribute not known to the Enum."""

    name: str
    value: Any

    def __str__(self) -> str:
        if isinstance(self.value, str):
            return self.value
        return self.name

    def __int__(self) -> int:
        if isinstance(self.value, int):
            return self.value
        raise TypeError(f"{self.name}.{self.value} cannot be converted to an int")

    def __repr__(self) -> str:
        return f"<{self.name}.{self.value!r}>"

    def __le__(self, other):
        try:
            return self.value <= other.value
        except AttributeError:
            return self.value <= other

    def __ge__(self, other):
        try:
            return self.value >= other.value
        except AttributeError:
            return self.value >= other

    def __lt__(self, other):
        try:
            return self.value < other.value
        except AttributeError:
            return self.value < other

    def __gt__(self, other):
        try:
            return self.value > other.value
        except AttributeError:
            return self.value > other

    def __eq__(self, other):
        try:
            return self.value == other.value
        except AttributeError:
            return self.value == other

    def __ne__(self, other):
        try:
            return self.value != other.value
        except AttributeError:
            return self.value != other

    def __hash__(self):
        return hash(self.value)


class Enum(enum.Enum):
    """An enum that supports trying for unknown values."""

    @classmethod
    def try_value(cls, value):
        try:
            return cls(value)
        except ValueError:
            return value


class IntEnum(int, Enum):
    """An enum that supports comparing and hashing as an int."""

    def __int__(self) -> int:
        return self.value


class StrEnum(str, Enum):
    """An enum that supports comparing and hashing as a string."""

    def __str__(self) -> str:
        return self.value


class ChannelType(IntEnum):
    """Specifies the type of channel."""

    text = 0
    """A text channel"""
    private = 1
    """A private text channel. Also called a direct message."""
    voice = 2
    """A voice channel"""
    group = 3
    """A private group text channel."""
    category = 4
    """A category channel."""
    news = 5
    """A guild news channel."""
    news_thread = 10
    """A news thread."""
    public_thread = 11
    """A public thread."""
    private_thread = 12
    """A private thread."""
    stage_voice = 13
    """A guild stage voice channel."""
    guild_directory = 14
    """A channel containing the guilds in a
     `Student Hub <https://support.discord.com/hc/en-us/articles/4406046651927-Discord-Student-Hubs-FAQ>`_
    """
    forum = 15
    """A forum channel."""

    def __str__(self) -> str:
        return self.name


class MessageType(IntEnum):
    """Specifies the type of :class:`Message`. This is used to denote if a message
    is to be interpreted as a system message or a regular message.

    .. container:: operations

      .. describe:: x == y

          Checks if two messages are equal.
      .. describe:: x != y

          Checks if two messages are not equal.
    """

    default = 0
    """The default message type. This is the same as regular messages."""
    recipient_add = 1
    """The system message when a user is added to a group private message or a thread."""
    recipient_remove = 2
    """The system message when a user is removed from a group private message or a thread."""
    call = 3
    """The system message denoting call state, e.g. missed call, started call, etc."""
    channel_name_change = 4
    """The system message denoting that a channel's name has been changed."""
    channel_icon_change = 5
    """The system message denoting that a channel's icon has been changed."""
    pins_add = 6
    """The system message denoting that a pinned message has been added to a channel."""
    new_member = 7
    """The system message denoting that a new member has joined a Guild."""
    premium_guild_subscription = 8
    """The system message denoting that a member has "nitro boosted" a guild."""
    premium_guild_tier_1 = 9
    """The system message denoting that a member has "nitro boosted" a guild and it achieved level 1."""
    premium_guild_tier_2 = 10
    """The system message denoting that a member has "nitro boosted" a guild and it achieved level 2."""
    premium_guild_tier_3 = 11
    """The system message denoting that a member has "nitro boosted" a guild and it achieved level 3."""
    channel_follow_add = 12
    """The system message denoting that an announcement channel has been followed.

    .. versionadded:: 1.3
    """
    guild_stream = 13
    """The system message denoting that a member is streaming in the guild.

    .. versionadded:: 1.7
    """
    guild_discovery_disqualified = 14
    """The system message denoting that the guild is no longer eligible for Server Discovery.

    .. versionadded:: 1.7
    """
    guild_discovery_requalified = 15
    """The system message denoting that the guild has become eligible again for Server Discovery.

    .. versionadded:: 1.7
    """
    guild_discovery_grace_period_initial_warning = 16
    """The system message denoting that the guild has failed to meet the Server
        Discovery requirements for one week.

    .. versionadded:: 1.7
    """
    guild_discovery_grace_period_final_warning = 17
    """The system message denoting that the guild has failed to meet the Server
        Discovery requirements for 3 weeks in a row.

    .. versionadded:: 1.7
    """
    thread_created = 18
    """The system message denoting that a thread has been created. This is only
        sent if the thread has been created from an older message. The period of time
        required for a message to be considered old cannot be relied upon and is up to
        Discord.

    .. versionadded:: 2.0
    """
    reply = 19
    """The system message denoting that the author is replying to a message.

    .. versionadded:: 2.0
    """
    chat_input_command = 20
    """The system message denoting that a slash command was executed.

    .. versionadded:: 2.0
    """
    thread_starter_message = 21
    """The system message denoting the message in the thread that is the one that started the
        thread's conversation topic.

    .. versionadded:: 2.0
    """
    guild_invite_reminder = 22
    """The system message sent as a reminder to invite people to the guild.

    .. versionadded:: 2.0
    """
    context_menu_command = 23
    """The system message denoting that a context menu command was executed.

    .. versionadded:: 2.0
    """
    auto_moderation_action = 24
    """The system message denoting that an auto moderation action was executed.

    .. versionadded:: 2.1
    """
    stage_start = 27
    """The system message denoting that a stage channel has started.

    .. versionadded:: 2.6
    """
    stage_end = 28
    """The system message denoting that a stage channel has ended.

    .. versionadded:: 2.6
    """
    stage_speaker = 29
    """The system message denoting that a stage channel has a new speaker.

    .. versionadded:: 2.6
    """
    stage_topic = 31
    """The system message denoting that a stage channel has a new topic.

    .. versionadded:: 2.6
    """


class VoiceRegion(StrEnum):
    """Specifies the region a voice server belongs to."""

    us_west = "us-west"
    """The US West region."""
    us_east = "us-east"
    """The US East region."""
    us_south = "us-south"
    """The US South region."""
    us_central = "us-central"
    """The US Central region."""
    eu_west = "eu-west"
    """The Western Europe region."""
    eu_central = "eu-central"
    """The Central Europe region."""
    singapore = "singapore"
    """The Singapore region."""
    london = "london"
    """The London region."""
    sydney = "sydney"
    """The Sydney region."""
    amsterdam = "amsterdam"
    """The Amsterdam region."""
    frankfurt = "frankfurt"
    """The Frankfurt region."""
    brazil = "brazil"
    """The Brazil region."""
    hongkong = "hongkong"
    """The Hong Kong region."""
    russia = "russia"
    """The Russia region."""
    japan = "japan"
    """The Japan region."""
    southafrica = "southafrica"
    """The South Africa region."""
    south_korea = "south-korea"
    """The South Korea region."""
    india = "india"
    """The India region.

    .. versionadded:: 1.2
    """
    europe = "europe"
    """The Europe region.

    .. versionadded:: 1.3
    """
    dubai = "dubai"
    """The Dubai region.

    .. versionadded:: 1.3
    """
    vip_us_east = "vip-us-east"
    """The US East region for VIP guilds."""
    vip_us_west = "vip-us-west"
    """The US West region for VIP guilds."""
    vip_amsterdam = "vip-amsterdam"
    """The Amsterdam region for VIP guilds."""


class SpeakingState(IntEnum):
    none = 0
    voice = 1 << 0
    soundshare = 1 << 1
    priority = 1 << 2

    def __str__(self) -> str:
        return self.name


class VerificationLevel(IntEnum):
    """Specifies a :class:`Guild`\'s verification level, which is the criteria in
    which a member must meet before being able to send messages to the guild.

    .. container:: operations

        .. versionadded:: 2.0

        .. describe:: x == y

            Checks if two verification levels are equal.
        .. describe:: x != y

            Checks if two verification levels are not equal.
        .. describe:: x > y

            Checks if a verification level is higher than another.
        .. describe:: x < y

            Checks if a verification level is lower than another.
        .. describe:: x >= y

            Checks if a verification level is higher or equal to another.
        .. describe:: x <= y

            Checks if a verification level is lower or equal to another.
    """

    none = 0
    """No citeria set."""
    low = 1
    """Member must have a verified email on their Discord account."""
    medium = 2
    """Member must have a verified email and be registered on Discord for longer than five minutes."""
    high = 3
    """Member must have a verified email, be registered on Discord for longer than five minutes,
    and be a member of the guild for longer than ten minutes.
    """
    highest = 4
    """Member must have a verified phone on their Discord account."""

    def __str__(self) -> str:
        return self.name


class ContentFilter(IntEnum):
    """Specifies a :class:`Guild`\'s explicit content filter, which is the machine
    learning algorithms that Discord uses to detect if an image contains
    pornography or otherwise explicit content.

    .. container:: operations

        .. versionadded:: 2.0

        .. describe:: x == y

            Checks if two content filter levels are equal.
        .. describe:: x != y

            Checks if two content filter levels are not equal.
        .. describe:: x > y

            Checks if a content filter level is higher than another.
        .. describe:: x < y

            Checks if a content filter level is lower than another.
        .. describe:: x >= y

            Checks if a content filter level is higher or equal to another.
        .. describe:: x <= y

            Checks if a content filter level is lower or equal to another.
    """

    disabled = 0
    """The guild does not have the content filter enabled."""
    no_role = 1
    """The guild has the content filter enabled for members without a role."""
    all_members = 2
    """The guild has the content filter enabled for every member."""

    def __str__(self) -> str:
        return self.name


class Status(StrEnum):
    """Specifies a :class:`Member` 's status."""

    online = "online"
    """The member is online."""
    offline = "offline"
    """The member is offline."""
    idle = "idle"
    """The member is idle."""
    dnd = "dnd"
    """The member is "Do Not Disturb."""
    do_not_disturb = "dnd"
    """An alias for :attr:`Status.dnd`."""
    invisible = "invisible"
    """The member is "invisible". In reality, this is only used in sending
    a presence a la :meth:`Client.change_presence`. When you receive a
    user's presence this will be :attr:`offline` instead.
    """


class DefaultAvatar(IntEnum):
    """Represents the default avatar of a Discord :class:`User`."""

    blurple = 0
    """Represents the default avatar with the color blurple.
    See also :attr:`Colour.blurple`
    """
    grey = 1
    """Represents the default avatar with the color grey.
    See also :attr:`Colour.greyple`
    """
    gray = 1
    """An alias for :attr:`DefaultAvatar.grey`."""
    green = 2
    """Represents the default avatar with the color green.
    See also :attr:`Colour.green`
    """
    orange = 3
    """Represents the default avatar with the color orange.
    See also :attr:`Colour.orange`
    """
    red = 4
    """Represents the default avatar with the color red.
    See also :attr:`Colour.red`
    """
    fuchsia = 5
    """Represents the default avatar with the color fuchsia.
    See also :attr:`Colour.fuchsia`

    .. versionadded:: 2.6
    """
    pink = 5
    """An alias for :attr:`DefaultAvatar.fuchsia`.

    .. versionadded:: 2.6
    """

    def __str__(self) -> str:
        return self.name


class NotificationLevel(IntEnum):
    """Specifies whether a :class:`Guild` has notifications on for all
     messages or mentions only by default.

    .. container:: operations

        .. versionadded:: 2.0

        .. describe:: x == y

            Checks if two notification levels are equal.
        .. describe:: x != y

            Checks if two notification levels are not equal.
        .. describe:: x > y

            Checks if a notification level is higher than another.
        .. describe:: x < y

            Checks if a notification level is lower than another.
        .. describe:: x >= y

            Checks if a notification level is higher or equal to another.
        .. describe:: x <= y

            Checks if a notification level is lower or equal to another.
    """

    all_messages = 0
    """Members receive notifications for every message regardless of them being mentioned."""
    only_mentions = 1
    """Members receive notifications for messages they are mentioned in."""


class AuditLogActionCategory(IntEnum):
    """Represents the category that the :class:`AuditLogAction` belongs to.

    This can be retrieved via :attr:`AuditLogEntry.category`.
    """

    create = 1
    """The action is the creation of something."""
    delete = 2
    """The action is the deletion of something."""
    update = 3
    """The action is the update of something."""


class AuditLogAction(IntEnum):
    r"""Represents the type of action being done for a :class:`AuditLogEntry`\,
    which is retrievable via :meth:`nextcord.Guild.audit_logs`.
    """

    guild_update = 1
    """The guild has updated. Things that trigger this include:

    - Changing the guild vanity URL
    - Changing the guild invite splash
    - Changing the guild AFK channel or timeout
    - Changing the guild voice server region
    - Changing the guild icon, banner, or discovery splash
    - Changing the guild moderation settings
    - Changing things related to the guild widget

    When this is the action, the type of :attr:`~AuditLogEntry.target` is
    the :class:`Guild`.

    Possible attributes for :class:`nextcord.AuditLogDiff`:

    - :attr:`~nextcord.AuditLogDiff.afk_channel`
    - :attr:`~nextcord.AuditLogDiff.system_channel`
    - :attr:`~nextcord.AuditLogDiff.afk_timeout`
    - :attr:`~nextcord.AuditLogDiff.default_message_notifications`
    - :attr:`~nextcord.AuditLogDiff.explicit_content_filter`
    - :attr:`~nextcord.AuditLogDiff.mfa_level`
    - :attr:`~nextcord.AuditLogDiff.name`
    - :attr:`~nextcord.AuditLogDiff.owner`
    - :attr:`~nextcord.AuditLogDiff.splash`
    - :attr:`~nextcord.AuditLogDiff.discovery_splash`
    - :attr:`~nextcord.AuditLogDiff.icon`
    - :attr:`~nextcord.AuditLogDiff.banner`
    - :attr:`~nextcord.AuditLogDiff.vanity_url_code`
    """
    channel_create = 10
    """A new channel was created.

    When this is the action, the type of :attr:`~AuditLogEntry.target` is
    either a :class:`abc.GuildChannel` or :class:`Object` with an ID.

    A more filled out object in the :class:`Object` case can be found
    by using :attr:`~AuditLogEntry.after`.

    Possible attributes for :class:`nextcord.AuditLogDiff`:

    - :attr:`~nextcord.AuditLogDiff.name`
    - :attr:`~nextcord.AuditLogDiff.type`
    - :attr:`~nextcord.AuditLogDiff.overwrites`
    """
    channel_update = 11
    """A channel was updated. Things that trigger this include:

    - The channel name or topic was changed
    - The channel bitrate was changed

    When this is the action, the type of :attr:`~AuditLogEntry.target` is
    the :class:`abc.GuildChannel` or :class:`Object` with an ID.

    A more filled out object in the :class:`Object` case can be found
    by using :attr:`~AuditLogEntry.after` or :attr:`~AuditLogEntry.before`.

    Possible attributes for :class:`nextcord.AuditLogDiff`:

    - :attr:`~nextcord.AuditLogDiff.name`
    - :attr:`~nextcord.AuditLogDiff.type`
    - :attr:`~nextcord.AuditLogDiff.position`
    - :attr:`~nextcord.AuditLogDiff.overwrites`
    - :attr:`~nextcord.AuditLogDiff.topic`
    - :attr:`~nextcord.AuditLogDiff.bitrate`
    - :attr:`~nextcord.AuditLogDiff.rtc_region`
    - :attr:`~nextcord.AuditLogDiff.video_quality_mode`
    - :attr:`~nextcord.AuditLogDiff.default_auto_archive_duration`
    """
    channel_delete = 12
    """A channel was deleted.

    When this is the action, the type of :attr:`~AuditLogEntry.target` is
    an :class:`Object` with an ID.

    A more filled out object can be found by using the
    :attr:`~AuditLogEntry.before` object.

    Possible attributes for :class:`nextcord.AuditLogDiff`:

    - :attr:`~nextcord.AuditLogDiff.name`
    - :attr:`~nextcord.AuditLogDiff.type`
    - :attr:`~nextcord.AuditLogDiff.overwrites`
    """
    overwrite_create = 13
    """A channel permission overwrite was created.

    When this is the action, the type of :attr:`~AuditLogEntry.target` is
    the :class:`abc.GuildChannel` or :class:`Object` with an ID.

    When this is the action, the type of :attr:`~AuditLogEntry.extra` is
    either a :class:`Role` or :class:`Member`. If the object is not found
    then it is a :class:`Object` with an ID being filled, a name, and a
    ``type`` attribute set to either ``'role'`` or ``'member'`` to help
    dictate what type of ID it is.

    Possible attributes for :class:`nextcord.AuditLogDiff`:

    - :attr:`~nextcord.AuditLogDiff.deny`
    - :attr:`~nextcord.AuditLogDiff.allow`
    - :attr:`~nextcord.AuditLogDiff.id`
    - :attr:`~nextcord.AuditLogDiff.type`
    """
    overwrite_update = 14
    """A channel permission overwrite was changed, this is typically
    when the permission values change.

    See :attr:`overwrite_create` for more information on how the
    :attr:`~AuditLogEntry.target` and :attr:`~AuditLogEntry.extra` fields
    are set.

    Possible attributes for :class:`nextcord.AuditLogDiff`:

    - :attr:`~nextcord.AuditLogDiff.deny`
    - :attr:`~nextcord.AuditLogDiff.allow`
    - :attr:`~nextcord.AuditLogDiff.id`
    - :attr:`~nextcord.AuditLogDiff.type`
    """
    overwrite_delete = 15
    """A channel permission overwrite was deleted.

    See :attr:`overwrite_create` for more information on how the
    :attr:`~AuditLogEntry.target` and :attr:`~AuditLogEntry.extra` fields
    are set.

    Possible attributes for :class:`nextcord.AuditLogDiff`:

    - :attr:`~nextcord.AuditLogDiff.deny`
    - :attr:`~nextcord.AuditLogDiff.allow`
    - :attr:`~nextcord.AuditLogDiff.id`
    - :attr:`~nextcord.AuditLogDiff.type`
    """
    kick = 20
    """A member was kicked.

    When this is the action, the type of :attr:`~AuditLogEntry.target` is
    the :class:`User` who got kicked.

    When this is the action, :attr:`~AuditLogEntry.changes` is empty.
    """
    member_prune = 21
    """A member prune was triggered.

    When this is the action, the type of :attr:`~AuditLogEntry.target` is
    set to ``None``.

    When this is the action, the type of :attr:`~AuditLogEntry.extra` is
    set to an unspecified proxy object with two attributes:

    - ``delete_members_days``: An integer specifying how far the prune was.
    - ``members_removed``: An integer specifying how many members were removed.

    When this is the action, :attr:`~AuditLogEntry.changes` is empty.
    """
    ban = 22
    """A member was banned.

    When this is the action, the type of :attr:`~AuditLogEntry.target` is
    the :class:`User` who got banned.

    When this is the action, :attr:`~AuditLogEntry.changes` is empty.
    """
    unban = 23
    """A member was unbanned.

    When this is the action, the type of :attr:`~AuditLogEntry.target` is
    the :class:`User` who got unbanned.

    When this is the action, :attr:`~AuditLogEntry.changes` is empty.
    """
    member_update = 24
    """A member has updated. This triggers in the following situations:

    - A nickname was changed
    - They were server muted or deafened (or it was undo'd)

    When this is the action, the type of :attr:`~AuditLogEntry.target` is
    the :class:`Member` or :class:`User` who got updated.

    Possible attributes for :class:`nextcord.AuditLogDiff`:

    - :attr:`~nextcord.AuditLogDiff.nick`
    - :attr:`~nextcord.AuditLogDiff.mute`
    - :attr:`~nextcord.AuditLogDiff.deaf`
    """
    member_role_update = 25
    """A member's role has been updated. This triggers when a member
    either gains a role or loses a role.

    When this is the action, the type of :attr:`~AuditLogEntry.target` is
    the :class:`Member` or :class:`User` who got the role.

    Possible attributes for :class:`nextcord.AuditLogDiff`:

    - :attr:`~nextcord.AuditLogDiff.roles`
    """
    member_move = 26
    """A member's voice channel has been updated. This triggers when a
    member is moved to a different voice channel.

    When this is the action, the type of :attr:`~AuditLogEntry.extra` is
    set to an unspecified proxy object with two attributes:

    - ``channel``: A :class:`TextChannel` or :class:`Object` with the channel ID where the members were moved.
    - ``count``: An integer specifying how many members were moved.

    .. versionadded:: 1.3
    """
    member_disconnect = 27
    """A member's voice state has changed. This triggers when a
    member is force disconnected from voice.

    When this is the action, the type of :attr:`~AuditLogEntry.extra` is
    set to an unspecified proxy object with one attribute:

    - ``count``: An integer specifying how many members were disconnected.

    .. versionadded:: 1.3
    """
    bot_add = 28
    """A bot was added to the guild.

    When this is the action, the type of :attr:`~AuditLogEntry.target` is
    the :class:`Member` or :class:`User` which was added to the guild.

    .. versionadded:: 1.3
    """
    role_create = 30
    """A new role was created.

    When this is the action, the type of :attr:`~AuditLogEntry.target` is
    the :class:`Role` or a :class:`Object` with the ID.

    Possible attributes for :class:`nextcord.AuditLogDiff`:

    - :attr:`~nextcord.AuditLogDiff.colour`
    - :attr:`~nextcord.AuditLogDiff.mentionable`
    - :attr:`~nextcord.AuditLogDiff.hoist`
    - :attr:`~nextcord.AuditLogDiff.name`
    - :attr:`~nextcord.AuditLogDiff.permissions`
    """
    role_update = 31
    """A role was updated. This triggers in the following situations:

    - The name has changed
    - The permissions have changed
    - The colour has changed
    - Its hoist/mentionable state has changed

    When this is the action, the type of :attr:`~AuditLogEntry.target` is
    the :class:`Role` or a :class:`Object` with the ID.

    Possible attributes for :class:`nextcord.AuditLogDiff`:

    - :attr:`~nextcord.AuditLogDiff.colour`
    - :attr:`~nextcord.AuditLogDiff.mentionable`
    - :attr:`~nextcord.AuditLogDiff.hoist`
    - :attr:`~nextcord.AuditLogDiff.name`
    - :attr:`~nextcord.AuditLogDiff.permissions`
    """
    role_delete = 32
    """A role was deleted.

    When this is the action, the type of :attr:`~AuditLogEntry.target` is
    the :class:`Role` or a :class:`Object` with the ID.

    Possible attributes for :class:`nextcord.AuditLogDiff`:

    - :attr:`~nextcord.AuditLogDiff.colour`
    - :attr:`~nextcord.AuditLogDiff.mentionable`
    - :attr:`~nextcord.AuditLogDiff.hoist`
    - :attr:`~nextcord.AuditLogDiff.name`
    - :attr:`~nextcord.AuditLogDiff.permissions`
    """
    invite_create = 40
    """An invite was created.

    When this is the action, the type of :attr:`~AuditLogEntry.target` is
    the :class:`Invite` that was created.

    Possible attributes for :class:`nextcord.AuditLogDiff`:

    - :attr:`~nextcord.AuditLogDiff.max_age`
    - :attr:`~nextcord.AuditLogDiff.code`
    - :attr:`~nextcord.AuditLogDiff.temporary`
    - :attr:`~nextcord.AuditLogDiff.inviter`
    - :attr:`~nextcord.AuditLogDiff.channel`
    - :attr:`~nextcord.AuditLogDiff.uses`
    - :attr:`~nextcord.AuditLogDiff.max_uses`
    """
    invite_update = 41
    """An invite was updated.

    When this is the action, the type of :attr:`~AuditLogEntry.target` is
    the :class:`Invite` that was updated.
    """
    invite_delete = 42
    """An invite was deleted.

    When this is the action, the type of :attr:`~AuditLogEntry.target` is
    the :class:`Invite` that was deleted.

    Possible attributes for :class:`nextcord.AuditLogDiff`:

    - :attr:`~nextcord.AuditLogDiff.max_age`
    - :attr:`~nextcord.AuditLogDiff.code`
    - :attr:`~nextcord.AuditLogDiff.temporary`
    - :attr:`~nextcord.AuditLogDiff.inviter`
    - :attr:`~nextcord.AuditLogDiff.channel`
    - :attr:`~nextcord.AuditLogDiff.uses`
    - :attr:`~nextcord.AuditLogDiff.max_uses`
    """
    webhook_create = 50
    """A webhook was created.

    When this is the action, the type of :attr:`~AuditLogEntry.target` is
    the :class:`Object` with the webhook ID.

    Possible attributes for :class:`nextcord.AuditLogDiff`:

    - :attr:`~nextcord.AuditLogDiff.channel`
    - :attr:`~nextcord.AuditLogDiff.name`
    - :attr:`~nextcord.AuditLogDiff.type` (always set to ``1`` if so)
    """
    webhook_update = 51
    """A webhook was updated. This trigger in the following situations:

    - The webhook name changed
    - The webhook channel changed

    When this is the action, the type of :attr:`~AuditLogEntry.target` is
    the :class:`Object` with the webhook ID.

    Possible attributes for :class:`nextcord.AuditLogDiff`:

    - :attr:`~nextcord.AuditLogDiff.channel`
    - :attr:`~nextcord.AuditLogDiff.name`
    - :attr:`~nextcord.AuditLogDiff.avatar`
    """
    webhook_delete = 52
    """A webhook was deleted.

    When this is the action, the type of :attr:`~AuditLogEntry.target` is
    the :class:`Object` with the webhook ID.

    Possible attributes for :class:`nextcord.AuditLogDiff`:

    - :attr:`~nextcord.AuditLogDiff.channel`
    - :attr:`~nextcord.AuditLogDiff.name`
    - :attr:`~nextcord.AuditLogDiff.type` (always set to ``1`` if so)
    """
    emoji_create = 60
    """An emoji was created.

    When this is the action, the type of :attr:`~AuditLogEntry.target` is
    the :class:`Emoji` or :class:`Object` with the emoji ID.

    Possible attributes for :class:`nextcord.AuditLogDiff`:

    - :attr:`~nextcord.AuditLogDiff.name`
    """
    emoji_update = 61
    """An emoji was updated. This triggers when the name has changed.

    When this is the action, the type of :attr:`~AuditLogEntry.target` is
    the :class:`Emoji` or :class:`Object` with the emoji ID.

    Possible attributes for :class:`nextcord.AuditLogDiff`:

    - :attr:`~nextcord.AuditLogDiff.name`
    """
    emoji_delete = 62
    """An emoji was deleted.

    When this is the action, the type of :attr:`~AuditLogEntry.target` is
    the :class:`Object` with the emoji ID.

    Possible attributes for :class:`nextcord.AuditLogDiff`:

    - :attr:`~nextcord.AuditLogDiff.name`
    """
    message_delete = 72
    """A message was deleted by a moderator. Note that this
    only triggers if the message was deleted by someone other than the author.

    When this is the action, the type of :attr:`~AuditLogEntry.target` is
    the :class:`Member` or :class:`User` who had their message deleted.

    When this is the action, the type of :attr:`~AuditLogEntry.extra` is
    set to an unspecified proxy object with two attributes:

    - ``count``: An integer specifying how many messages were deleted.
    - ``channel``: A :class:`TextChannel` or :class:`Object` with the channel ID where the message got deleted.
    """
    message_bulk_delete = 73
    """Messages were bulk deleted by a moderator.

    When this is the action, the type of :attr:`~AuditLogEntry.target` is
    the :class:`TextChannel` or :class:`Object` with the ID of the channel that was purged.

    When this is the action, the type of :attr:`~AuditLogEntry.extra` is
    set to an unspecified proxy object with one attribute:

    - ``count``: An integer specifying how many messages were deleted.

    .. versionadded:: 1.3
    """
    message_pin = 74
    """A message was pinned in a channel.

    When this is the action, the type of :attr:`~AuditLogEntry.target` is
    the :class:`Member` or :class:`User` who had their message pinned.

    When this is the action, the type of :attr:`~AuditLogEntry.extra` is
    set to an unspecified proxy object with two attributes:

    - ``channel``: A :class:`TextChannel` or :class:`Object` with the channel ID where the message was pinned.
    - ``message_id``: the ID of the message which was pinned.

    .. versionadded:: 1.3
    """
    message_unpin = 75
    """A message was unpinned in a channel.

    When this is the action, the type of :attr:`~AuditLogEntry.target` is
    the :class:`Member` or :class:`User` who had their message unpinned.

    When this is the action, the type of :attr:`~AuditLogEntry.extra` is
    set to an unspecified proxy object with two attributes:

    - ``channel``: A :class:`TextChannel` or :class:`Object` with the channel ID where the message was unpinned.
    - ``message_id``: the ID of the message which was unpinned.

    .. versionadded:: 1.3
    """
    integration_create = 80
    """A guild integration was created.

    When this is the action, the type of :attr:`~AuditLogEntry.target` is
    the :class:`Object` with the integration ID of the integration which was created.

    .. versionadded:: 1.3
    """
    integration_update = 81
    """A guild integration was updated.

    When this is the action, the type of :attr:`~AuditLogEntry.target` is
    the :class:`Object` with the integration ID of the integration which was updated.

    .. versionadded:: 1.3
    """
    integration_delete = 82
    """A guild integration was deleted.

    When this is the action, the type of :attr:`~AuditLogEntry.target` is
    the :class:`Object` with the integration ID of the integration which was deleted.

    .. versionadded:: 1.3
    """
    stage_instance_create = 83
    """A stage instance was started.

    When this is the action, the type of :attr:`~AuditLogEntry.target` is
    the :class:`StageInstance` or :class:`Object` with the ID of the stage
    instance which was created.

    Possible attributes for :class:`nextcord.AuditLogDiff`:

    - :attr:`~nextcord.AuditLogDiff.topic`
    - :attr:`~nextcord.AuditLogDiff.privacy_level`

    .. versionadded:: 2.0
    """
    stage_instance_update = 84
    """A stage instance was updated.

    When this is the action, the type of :attr:`~AuditLogEntry.target` is
    the :class:`StageInstance` or :class:`Object` with the ID of the stage
    instance which was updated.

    Possible attributes for :class:`nextcord.AuditLogDiff`:

    - :attr:`~nextcord.AuditLogDiff.topic`
    - :attr:`~nextcord.AuditLogDiff.privacy_level`

    .. versionadded:: 2.0
    """
    stage_instance_delete = 85
    """A stage instance was ended.

    .. versionadded:: 2.0
    """
    sticker_create = 90
    """A sticker was created.

    When this is the action, the type of :attr:`~AuditLogEntry.target` is
    the :class:`GuildSticker` or :class:`Object` with the ID of the sticker
    which was updated.

    Possible attributes for :class:`nextcord.AuditLogDiff`:

    - :attr:`~nextcord.AuditLogDiff.name`
    - :attr:`~nextcord.AuditLogDiff.emoji`
    - :attr:`~nextcord.AuditLogDiff.type`
    - :attr:`~nextcord.AuditLogDiff.format_type`
    - :attr:`~nextcord.AuditLogDiff.description`
    - :attr:`~nextcord.AuditLogDiff.available`

    .. versionadded:: 2.0
    """
    sticker_update = 91
    """A sticker was updated.

    When this is the action, the type of :attr:`~AuditLogEntry.target` is
    the :class:`GuildSticker` or :class:`Object` with the ID of the sticker
    which was updated.

    Possible attributes for :class:`nextcord.AuditLogDiff`:

    - :attr:`~nextcord.AuditLogDiff.name`
    - :attr:`~nextcord.AuditLogDiff.emoji`
    - :attr:`~nextcord.AuditLogDiff.type`
    - :attr:`~nextcord.AuditLogDiff.format_type`
    - :attr:`~nextcord.AuditLogDiff.description`
    - :attr:`~nextcord.AuditLogDiff.available`

    .. versionadded:: 2.0
    """
    sticker_delete = 92
    """A sticker was deleted.

    When this is the action, the type of :attr:`~AuditLogEntry.target` is
    the :class:`GuildSticker` or :class:`Object` with the ID of the sticker
    which was updated.

    Possible attributes for :class:`nextcord.AuditLogDiff`:

    - :attr:`~nextcord.AuditLogDiff.name`
    - :attr:`~nextcord.AuditLogDiff.emoji`
    - :attr:`~nextcord.AuditLogDiff.type`
    - :attr:`~nextcord.AuditLogDiff.format_type`
    - :attr:`~nextcord.AuditLogDiff.description`
    - :attr:`~nextcord.AuditLogDiff.available`

    .. versionadded:: 2.0
    """
    scheduled_event_create = 100
    """A scheduled event was created.

    When this is the action, the type of :attr:`~AuditLogEntry.target` is
    the :class:`ScheduledEvent` or :class:`Object` with the ID of the scheduled event which
    was created.
    """
    scheduled_event_update = 101
    """A scheduled event was updated.

    When this is the action, the type of :attr:`~AuditLogEntry.target` is
    the :class:`ScheduledEvent` or :class:`Object` with the ID of the scheduled event which
    was created.
    """
    scheduled_event_delete = 102
    """A scheduled event was deleted.

    When this is the action, the type of :attr:`~AuditLogEntry.target` is
    the :class:`ScheduledEvent` or :class:`Object` with the ID of the scheduled event which
    was created.
    """
    thread_create = 110
    """A thread was created.

    When this is the action, the type of :attr:`~AuditLogEntry.target` is
    the :class:`Thread` or :class:`Object` with the ID of the thread which
    was created.

    Possible attributes for :class:`nextcord.AuditLogDiff`:

    - :attr:`~nextcord.AuditLogDiff.name`
    - :attr:`~nextcord.AuditLogDiff.archived`
    - :attr:`~nextcord.AuditLogDiff.locked`
    - :attr:`~nextcord.AuditLogDiff.auto_archive_duration`

    .. versionadded:: 2.0
    """
    thread_update = 111
    """A thread was updated.

    When this is the action, the type of :attr:`~AuditLogEntry.target` is
    the :class:`Thread` or :class:`Object` with the ID of the thread which
    was updated.

    Possible attributes for :class:`nextcord.AuditLogDiff`:

    - :attr:`~nextcord.AuditLogDiff.name`
    - :attr:`~nextcord.AuditLogDiff.archived`
    - :attr:`~nextcord.AuditLogDiff.locked`
    - :attr:`~nextcord.AuditLogDiff.auto_archive_duration`

    .. versionadded:: 2.0
    """
    thread_delete = 112
    """A thread was deleted.

    When this is the action, the type of :attr:`~AuditLogEntry.target` is
    the :class:`Thread` or :class:`Object` with the ID of the thread which
    was deleted.

    Possible attributes for :class:`nextcord.AuditLogDiff`:

    - :attr:`~nextcord.AuditLogDiff.name`
    - :attr:`~nextcord.AuditLogDiff.archived`
    - :attr:`~nextcord.AuditLogDiff.locked`
    - :attr:`~nextcord.AuditLogDiff.auto_archive_duration`

    .. versionadded:: 2.0
    """
    auto_moderation_rule_create = 140
    """An auto moderation rule was created.

    When this is the action, the type of :attr:`~AuditLogEntry.target` is
    the :class:`AutoModerationRule` or :class:`Object` with the ID of the
    rule which was created.

    Possible attributes for :class:`nextcord.AuditLogDiff`:

    - :attr:`~nextcord.AuditLogDiff.actions`
    - :attr:`~nextcord.AuditLogDiff.enabled`
    - :attr:`~nextcord.AuditLogDiff.exempt_channels`
    - :attr:`~nextcord.AuditLogDiff.exempt_roles`
    - :attr:`~nextcord.AuditLogDiff.event_type`
    - :attr:`~nextcord.AuditLogDiff.name`
    - :attr:`~nextcord.AuditLogDiff.trigger_type`
    - :attr:`~nextcord.AuditLogDiff.trigger_metadata`

    .. versionadded:: 2.1
    """
    auto_moderation_rule_update = 141
    """An auto moderation rule was updated.

    When this is the action, the type of :attr:`~AuditLogEntry.target` is
    the :class:`AutoModerationRule` or :class:`Object` with the ID of the
    rule which was updated.

    Possible attributes for :class:`nextcord.AuditLogDiff`:

    - :attr:`~nextcord.AuditLogDiff.actions`
    - :attr:`~nextcord.AuditLogDiff.enabled`
    - :attr:`~nextcord.AuditLogDiff.exempt_channels`
    - :attr:`~nextcord.AuditLogDiff.exempt_roles`
    - :attr:`~nextcord.AuditLogDiff.event_type`
    - :attr:`~nextcord.AuditLogDiff.name`
    - :attr:`~nextcord.AuditLogDiff.trigger_type`
    - :attr:`~nextcord.AuditLogDiff.trigger_metadata`

    .. versionadded:: 2.1
    """
    auto_moderation_rule_delete = 142
    """An auto moderation rule was deleted.

    When this is the action, the type of :attr:`~AuditLogEntry.target` is
    the :class:`AutoModerationRule` or :class:`Object` with the ID of the
    rule which was deleted.

    Possible attributes for :class:`nextcord.AuditLogDiff`:

    - :attr:`~nextcord.AuditLogDiff.actions`
    - :attr:`~nextcord.AuditLogDiff.enabled`
    - :attr:`~nextcord.AuditLogDiff.exempt_channels`
    - :attr:`~nextcord.AuditLogDiff.exempt_roles`
    - :attr:`~nextcord.AuditLogDiff.event_type`
    - :attr:`~nextcord.AuditLogDiff.name`
    - :attr:`~nextcord.AuditLogDiff.trigger_type`
    - :attr:`~nextcord.AuditLogDiff.trigger_metadata`

    .. versionadded:: 2.1
    """
    auto_moderation_block_message = 143
    """A message was blocked by an auto moderation rule.

    When this is the action, the type of :attr:`~AuditLogEntry.target` is
    the :class:`Member` or :class:`User` whose message was blocked.

    When this is the action, the type of :attr:`~AuditLogEntry.extra` is
    set to an unspecified proxy object with these three attributes:

    - ``channel``: A :class:`~abc.GuildChannel`, :class:`Thread` or :class:`Object` with the channel ID where the message was blocked.
    - ``rule_name``: A :class:`str` with the name of the rule.
    - ``rule_trigger_type``: A :class:`AutoModerationTriggerType` value with the trigger type of the rule.

    .. versionadded:: 2.1
    """
    auto_moderation_flag_to_channel = 144
    """A message was flagged by an auto moderation rule.

    When this is the action, the type of :attr:`~AuditLogEntry.target` is
    the :class:`Member` or :class:`User` whose message was flagged.

    When this is the action, the type of :attr:`~AuditLogEntry.extra` is
    set to an unspecified proxy object with these three attributes:

    - ``channel``: A :class:`~abc.GuildChannel`, :class:`Thread` or :class:`Object` with the channel ID where the message was flagged.
    - ``rule_name``: A :class:`str` with the name of the rule.
    - ``rule_trigger_type``: A :class:`AutoModerationTriggerType` value with the trigger type of the rule.

    .. versionadded:: 2.3
    """
    auto_moderation_user_communication_disabled = 145
    """A member was timed out by an auto moderation rule.

    When this is the action, the type of :attr:`~AuditLogEntry.target` is
    the :class:`Member` or :class:`User` who was timed out.

    When this is the action, the type of :attr:`~AuditLogEntry.extra` is
    set to an unspecified proxy object with these three attributes:

    - ``channel``: A :class:`~abc.GuildChannel`, :class:`Thread` or :class:`Object` with the channel ID where the member was timed out.
    - ``rule_name``: A :class:`str` with the name of the rule.
    - ``rule_trigger_type``: A :class:`AutoModerationTriggerType` value with the trigger type of the rule.

    .. versionadded:: 2.3
    """

    @property
    def category(self) -> Optional[AuditLogActionCategory]:
        # fmt: off
        lookup: Dict[AuditLogAction, Optional[AuditLogActionCategory]] = {
            AuditLogAction.guild_update:                                AuditLogActionCategory.update,
            AuditLogAction.channel_create:                              AuditLogActionCategory.create,
            AuditLogAction.channel_update:                              AuditLogActionCategory.update,
            AuditLogAction.channel_delete:                              AuditLogActionCategory.delete,
            AuditLogAction.overwrite_create:                            AuditLogActionCategory.create,
            AuditLogAction.overwrite_update:                            AuditLogActionCategory.update,
            AuditLogAction.overwrite_delete:                            AuditLogActionCategory.delete,
            AuditLogAction.kick:                                        None,
            AuditLogAction.member_prune:                                None,
            AuditLogAction.ban:                                         None,
            AuditLogAction.unban:                                       None,
            AuditLogAction.member_update:                               AuditLogActionCategory.update,
            AuditLogAction.member_role_update:                          AuditLogActionCategory.update,
            AuditLogAction.member_move:                                 None,
            AuditLogAction.member_disconnect:                           None,
            AuditLogAction.bot_add:                                     None,
            AuditLogAction.role_create:                                 AuditLogActionCategory.create,
            AuditLogAction.role_update:                                 AuditLogActionCategory.update,
            AuditLogAction.role_delete:                                 AuditLogActionCategory.delete,
            AuditLogAction.invite_create:                               AuditLogActionCategory.create,
            AuditLogAction.invite_update:                               AuditLogActionCategory.update,
            AuditLogAction.invite_delete:                               AuditLogActionCategory.delete,
            AuditLogAction.webhook_create:                              AuditLogActionCategory.create,
            AuditLogAction.webhook_update:                              AuditLogActionCategory.update,
            AuditLogAction.webhook_delete:                              AuditLogActionCategory.delete,
            AuditLogAction.emoji_create:                                AuditLogActionCategory.create,
            AuditLogAction.emoji_update:                                AuditLogActionCategory.update,
            AuditLogAction.emoji_delete:                                AuditLogActionCategory.delete,
            AuditLogAction.message_delete:                              AuditLogActionCategory.delete,
            AuditLogAction.message_bulk_delete:                         AuditLogActionCategory.delete,
            AuditLogAction.message_pin:                                 None,
            AuditLogAction.message_unpin:                               None,
            AuditLogAction.integration_create:                          AuditLogActionCategory.create,
            AuditLogAction.integration_update:                          AuditLogActionCategory.update,
            AuditLogAction.integration_delete:                          AuditLogActionCategory.delete,
            AuditLogAction.stage_instance_create:                       AuditLogActionCategory.create,
            AuditLogAction.stage_instance_update:                       AuditLogActionCategory.update,
            AuditLogAction.stage_instance_delete:                       AuditLogActionCategory.delete,
            AuditLogAction.sticker_create:                              AuditLogActionCategory.create,
            AuditLogAction.sticker_update:                              AuditLogActionCategory.update,
            AuditLogAction.sticker_delete:                              AuditLogActionCategory.delete,
            AuditLogAction.scheduled_event_create:                      AuditLogActionCategory.create,
            AuditLogAction.scheduled_event_update:                      AuditLogActionCategory.update,
            AuditLogAction.scheduled_event_delete:                      AuditLogActionCategory.delete,
            AuditLogAction.thread_create:                               AuditLogActionCategory.create,
            AuditLogAction.thread_update:                               AuditLogActionCategory.update,
            AuditLogAction.thread_delete:                               AuditLogActionCategory.delete,
            AuditLogAction.auto_moderation_rule_create:                 AuditLogActionCategory.create,
            AuditLogAction.auto_moderation_rule_update:                 AuditLogActionCategory.update,
            AuditLogAction.auto_moderation_rule_delete:                 AuditLogActionCategory.delete,
            AuditLogAction.auto_moderation_block_message:               None,
            AuditLogAction.auto_moderation_flag_to_channel:             None,
            AuditLogAction.auto_moderation_user_communication_disabled: None,
        }
        # fmt: on
        return lookup[self]

    @property
    def target_type(self) -> Optional[str]:
        v = self.value
        if v == -1:  # pyright: ignore[reportUnnecessaryComparison]
            return "all"
        if v < 10:
            return "guild"
        if v < 20:
            return "channel"
        if v < 30:
            return "user"
        if v < 40:
            return "role"
        if v < 50:
            return "invite"
        if v < 60:
            return "webhook"
        if v < 70:
            return "emoji"
        if v == 73:
            return "channel"
        if v < 80:
            return "message"
        if v < 83:
            return "integration"
        if v < 90:
            return "stage_instance"
        if v < 93:
            return "sticker"
        if v < 103:
            return "event"
        if v < 113:
            return "thread"
        if v < 122:
            return "application_command_or_integration"
        if v < 140:
            return None
        if v == 143:
            return "user"
        if v < 143:
            return "auto_moderation_rule"
        return None


class UserFlags(IntEnum):
    """Represents Discord User flags."""

    staff = 1 << 0
    """The user is a Discord Employee."""
    partner = 1 << 1
    """The user is a Discord Partner."""
    hypesquad = 1 << 2
    """The user is a HypeSquad Events member."""
    bug_hunter = 1 << 3
    """The user is a Bug Hunter."""
    mfa_sms = 1 << 4
    """The user has SMS recovery for Multi Factor Authentication enabled."""
    premium_promo_dismissed = 1 << 5
    """The user has dismissed the Discord Nitro promotion."""
    hypesquad_bravery = 1 << 6
    """The user is a HypeSquad Bravery member."""
    hypesquad_brilliance = 1 << 7
    """The user is a HypeSquad Brilliance member."""
    hypesquad_balance = 1 << 8
    """The user is a HypeSquad Balance member."""
    early_supporter = 1 << 9
    """The user is an Early Supporter."""
    team_user = 1 << 10
    """The user is a Team User."""
    system = 1 << 12
    """The user is a system user (i.e. represents Discord officially)."""
    has_unread_urgent_messages = 1 << 13
    """The user has an unread system message."""
    bug_hunter_level_2 = 1 << 14
    """The user is a Bug Hunter Level 2."""
    verified_bot = 1 << 16
    """The user is a Verified Bot."""
    verified_bot_developer = 1 << 17
    """The user is an Early Verified Bot Developer."""
    discord_certified_moderator = 1 << 18
    """The user is a Discord Certified Moderator."""
    bot_http_interactions = 1 << 19
    """The user is a bot that uses only HTTP interactions and is shown in the
     online member list.

    .. versionadded:: 2.4
    """
    known_spammer = 1 << 20
    """The user is a Known Spammer."""
    active_developer = 1 << 22
    """The user is an Active Developer.

    .. versionadded:: 2.4
    """


class ActivityType(IntEnum):
    """Specifies the type of :class:`Activity`. This is used to check how to
    interpret the activity itself.
    """

    unknown = -1
    """An unknown activity type. This should generally not happen."""
    playing = 0
    """A "Playing" activity type."""
    streaming = 1
    """A "Streaming" activity type."""
    listening = 2
    """A "Listening" activity type."""
    watching = 3
    """A "Watching" activity type."""
    custom = 4
    """A "Custom" activity type."""
    competing = 5
    """A "Competing" activity type.

    .. versionadded:: 1.5
    """


class TeamMembershipState(IntEnum):
    """Represents the membership state of a team member retrieved
     through :func:`Client.application_info`.

    .. versionadded:: 1.3
    """

    invited = 1
    """Represents an invited member."""
    accepted = 2
    """Represents a member currently in the team."""


class WebhookType(IntEnum):
    """Represents the type of webhook that can be received.

    .. versionadded:: 1.3
    """

    incoming = 1
    """Represents a webhook that can post messages to channels with a token."""
    channel_follower = 2
    """Represents a webhook that is internally managed by Discord, used for following channels."""
    application = 3
    """Represents a webhook that is used for interactions or applications.

    .. versionadded:: 2.0
    """


class ExpireBehaviour(IntEnum):
    """Represents the behaviour the :class:`Integration` should perform
    when a user's subscription has finished.

    There is an alias for this called ``ExpireBehavior``.

    .. versionadded:: 1.4
    """

    remove_role = 0
    """This will remove the :attr:`StreamIntegration.role` from the user
     when their subscription is finished.
    """
    kick = 1
    """This will kick the user when their subscription is finished."""


ExpireBehavior = ExpireBehaviour


class StickerType(IntEnum):
    """Represents the type of sticker.

    .. versionadded:: 2.0
    """

    standard = 1
    """Represents a standard sticker."""
    guild = 2
    """Represents a custom sticker created in a guild."""


class StickerFormatType(IntEnum):
    """Represents the type of sticker images.

    .. versionadded:: 1.6
    """

    png = 1
    """Represents a sticker with a png image."""
    apng = 2
    """Represents a sticker with an apng image."""
    lottie = 3
    """Represents a sticker with a lottie image."""
    gif = 4
    """Represents a sticker with a GIF image.

    .. versionadded:: 2.4
    """

    @property
    def file_extension(self) -> str:
        lookup: Dict[StickerFormatType, str] = {
            StickerFormatType.png: "png",
            StickerFormatType.apng: "png",
            StickerFormatType.lottie: "json",
            StickerFormatType.gif: "gif",
        }
        return lookup[self]


class InviteTarget(IntEnum):
    """Represents the invite type for voice channel invites.

    .. versionadded:: 2.0
    """

    unknown = 0
    """The invite doesn't target anyone or anything."""
    stream = 1
    """A stream invite that targets a user."""
    embedded_application = 2
    """A stream invite that targets an embedded application."""


class InteractionType(IntEnum):
    """Specifies the type of :class:`Interaction`.

    .. versionadded:: 2.0
    """

    ping = 1
    """Represents Discord pinging to see if the interaction response server is alive."""
    application_command = 2
    """Represents a slash command or context menu interaction."""
    component = 3
    """Represents a component based interaction, i.e. using the Discord Bot UI Kit."""
    application_command_autocomplete = 4
    """Represents a slash command autocomplete interaction."""
    modal_submit = 5
    """Represents a modal submit interaction."""


class InteractionResponseType(IntEnum):
    """Specifies the response type for the interaction.

    .. versionadded:: 2.0
    """

    pong = 1
    """Pongs the interaction when given a ping.

    See also :meth:`InteractionResponse.pong`
    """
    channel_message = 4  # (with source)
    """Respond to the interaction with a message.

    See also :meth:`InteractionResponse.send_message`
    """
    deferred_channel_message = 5  # (with source)
    """Responds to the interaction with a message at a later time.

    See also :meth:`InteractionResponse.defer`
    """
    deferred_message_update = 6  # for components
    """Acknowledges the component interaction with a promise that
     the message will update later (though there is no need to
     actually update the message).

    See also :meth:`InteractionResponse.defer`
    """
    message_update = 7  # for components
    """Responds to the interaction by editing the message.

    See also :meth:`InteractionResponse.edit_message`
    """
    application_command_autocomplete_result = 8
    modal = 9


class ApplicationCommandType(IntEnum):
    """Represents the type of application command.

    .. versionadded:: 2.0
    """

    chat_input = 1
    """The command is a slash command."""
    user = 2
    """The command is a user context menu command."""
    message = 3
    """The command is a message context menu command."""


class ApplicationCommandOptionType(IntEnum):
    """Represents the type of application command option.

    .. versionadded:: 2.0
    """

    sub_command = 1
    """The option is a subcommand."""
    sub_command_group = 2
    """The option is a subcommand group."""
    string = 3
    """The option is a string."""
    integer = 4
    """The option is an integer."""
    boolean = 5
    """The option is a boolean."""
    user = 6
    """The option is a user."""
    channel = 7
    """The option is a channel."""
    role = 8
    """The option is a role."""
    mentionable = 9
    """The option is a mentionable."""
    number = 10
    """The option is a number. This is a double, AKA floating point."""
    attachment = 11
    """The option is an attachment."""


class Locale(StrEnum):
    da = "da"
    """Danish | Dansk"""
    de = "de"
    """German | Deutsch"""
    en_GB = "en-GB"
    """English, UK | English, UK"""
    en_US = "en-US"
    """English, US | English, US"""
    es_ES = "es-ES"
    """Spanish | Español"""
    fr = "fr"
    """French | Français"""
    hr = "hr"
    """Croatian | Hrvatski"""
    id = "id"
    """Indonesian | Bahasa Indonesia

    .. versionadded:: 2.4
    """
    it = "it"
    """Italian | Italiano"""
    lt = "lt"
    """Lithuanian | Lietuviškai"""
    hu = "hu"
    """Hungarian | Magyar"""
    nl = "nl"
    """Dutch | Nederlands"""
    no = "no"
    """Norwegian | Norsk"""
    pl = "pl"
    """Polish | Polski"""
    pt_BR = "pt-BR"
    """Portuguese, Brazilian | Português do Brasil"""
    ro = "ro"
    """Romanian, Romania | Română"""
    fi = "fi"
    """Finnish | Suomi"""
    sv_SE = "sv-SE"
    """Swedish | Svenska"""
    vi = "vi"
    """Vietnamese | Tiếng Việt"""
    tr = "tr"
    """Turkish | Türkçe"""
    cs = "cs"
    """Czech | Čeština"""
    el = "el"
    """Greek | Ελληνικά"""
    bg = "bg"
    """Bulgarian | български"""
    ru = "ru"
    """Russian | Pусский"""  # noqa: RUF001
    uk = "uk"
    """Ukrainian | Українська"""
    hi = "hi"
    """Hindi | हिन्दी"""
    th = "th"
    """Thai	| ไทย"""
    zh_CN = "zh-CN"
    """Chinese, China | 中文"""
    ja = "ja"
    """Japanese | 日本語"""
    zh_TW = "zh-TW"
    """Chinese, Taiwan | 繁體中文"""
    ko = "ko"
    """Korean | 한국어"""


class VideoQualityMode(IntEnum):
    """Represents the camera video quality mode for voice channel participants.

    .. versionadded:: 2.0
    """

    auto = 1
    """Represents auto camera video quality."""
    full = 2
    """Represents full camera video quality."""


class ComponentType(IntEnum):
    """Represents the component type of a component.

    .. versionadded:: 2.0
    """

    action_row = 1
    """Represents the group component which holds different components in a row."""
    button = 2
    """Represents a button component."""
    select = 3
    """Represents a select string component."""
    string_select = 3
    """An alias for :attr:`ComponentType.select`.

    .. versionadded:: 2.3
    """
    text_input = 4
    """Represents a text input component."""
    user_select = 5
    """Represents a user select component.

    .. versionadded:: 2.3
    """
    role_select = 6
    """Represents a role select component.

    .. versionadded:: 2.3
    """
    mentionable_select = 7
    """Represents a mentionable select component.

    .. versionadded:: 2.3
    """
    channel_select = 8
    """Represents a channel select component.

    .. versionadded:: 2.3
    """


class ButtonStyle(IntEnum):
    """Represents the style of the button component.

    .. versionadded:: 2.0
    """

    primary = 1
    """Represents a blurple button for the primary action."""
    secondary = 2
    """Represents a grey button for secondary actions."""
    success = 3
    """Represents a green button for success actions."""
    danger = 4
    """Represents a red button for dangerous actions."""
    link = 5
    """Represents a link button."""

    # Aliases
    blurple = 1
    """An alias for :attr:`ButtonStyle.primary`."""
    grey = 2
    """An alias for :attr:`ButtonStyle.secondary`."""
    gray = 2
    """An alias for :attr:`ButtonStyle.secondary`."""
    green = 3
    """An alias for :attr:`ButtonStyle.success`."""
    red = 4
    """An alias for :attr:`ButtonStyle.danger`."""
    url = 5
    """An alias for :attr:`ButtonStyle.link`."""


class TextInputStyle(IntEnum):
    """Represent the style of a text input component.

    .. versionadded:: 2.0
    """

    short = 1
    """Represent a single line input."""
    paragraph = 2
    """Represent a multi line input."""


class StagePrivacyLevel(IntEnum):
    """Represents a stage instance's privacy level.

    .. versionadded:: 2.0
    """

    public = 1
    """The stage instance can be joined by external users."""
    closed = 2
    """The stage instance can only be joined by members of the guild."""
    guild_only = 2
    """An alias for :attr:`StagePrivacyLevel.closed`."""


class NSFWLevel(IntEnum):
    """Represents the NSFW level of a guild.

    .. versionadded:: 2.0

    .. container:: operations

        .. describe:: x == y

            Checks if two NSFW levels are equal.
        .. describe:: x != y

            Checks if two NSFW levels are not equal.
        .. describe:: x > y

            Checks if a NSFW level is higher than another.
        .. describe:: x < y

            Checks if a NSFW level is lower than another.
        .. describe:: x >= y

            Checks if a NSFW level is higher or equal to another.
        .. describe:: x <= y

            Checks if a NSFW level is lower or equal to another.
    """

    default = 0
    """The guild has not been categorised yet."""
    explicit = 1
    """The guild contains NSFW content."""
    safe = 2
    """The guild does not contain any NSFW content."""
    age_restricted = 3
    """The guild may contain NSFW content."""


class ScheduledEventEntityType(IntEnum):
    """Represents the type of an entity on a scheduled event."""

    stage_instance = 1
    """The event is for a stage"""
    voice = 2
    """The event is for a voice channel."""
    external = 3
    """The event is happening elsewhere."""


class ScheduledEventPrivacyLevel(IntEnum):
    """Represents the privacy level of scheduled event."""

    guild_only = 2
    """The scheduled event is only visible to members of the guild."""


class ScheduledEventStatus(IntEnum):
    """Represents the status of a scheduled event."""

    scheduled = 1
    """The event is scheduled to happen."""
    active = 2
    """The event is happening."""
    completed = 3
    """The event has finished."""
    canceled = 4
    """The event was cancelled."""
    cancelled = 4
    """An alias for :attr:`ScheduledEventStatus.canceled`."""


class AutoModerationEventType(IntEnum):
    """Represents what event context an auto moderation rule will be checked.

    .. versionadded:: 2.1
    """

    message_send = 1
    """A member sends or edits a message in the guild."""


class AutoModerationTriggerType(IntEnum):
    """Represents the type of content which can trigger an auto moderation rule.

    .. versionadded:: 2.1

    .. versionchanged:: 2.2

        Removed ``harmful_link`` as it is no longer used by Discord.
    """

    keyword = 1
    """This rule checks if content contains words from a user defined list of keywords."""
    spam = 3
    """This rule checks if content represents generic spam."""
    keyword_preset = 4
    """This rule checks if content contains words from Discord pre-defined wordsets."""
    mention_spam = 5
    """This rule checks if the number of mentions in the message is more than the maximum allowed.

    .. versionadded:: 2.3
    """


class KeywordPresetType(IntEnum):
    """Represents the type of a keyword preset auto moderation rule.

    .. versionadded:: 2.1
    """

    profanity = 1
    """Words that may be considered forms of swearing or cursing."""
    sexual_content = 2
    """Words that refer to sexually explicit behaviour or activity."""
    slurs = 3
    """Personal insults or words that may be considered hate speech."""


class AutoModerationActionType(IntEnum):
    """Represents the action that will be taken if an auto moderation rule is triggered.

    .. versionadded:: 2.1
    """

    block_message = 1
    """Blocks a message with content matching the rule."""
    send_alert_message = 2
    """Logs message content to a specified channel."""
    timeout = 3
    """Timeout user for a specified duration.

    .. note::

        This action type can only be used with the :attr:`Permissions.moderate_members` permission.
    """


class SortOrderType(IntEnum):
    """The default sort order type used to sort posts in a :class:`ForumChannel`.

    .. versionadded:: 2.3
    """

    latest_activity = 0
    """Sort forum posts by their activity."""
    creation_date = 1
    """Sort forum posts by their creation date."""


class RoleConnectionMetadataType(IntEnum):
    """Represents the type of comparison a role connection metadata record will use.

    .. versionadded:: 2.4
    """

    integer_less_than_or_equal = 1
    integer_greater_than_or_equal = 2
    """The metadata value must be less than or equal to the guild's configured value."""
    integer_equal = 3
    integer_not_equal = 4
    """The metadata value must be greater than or equal to the guild's configured value."""
    datetime_less_than_or_equal = 5
    datetime_greater_than_or_equal = 6
    """The metadata value must be equal to the guild's configured value."""
    boolean_equal = 7
    boolean_not_equal = 8
    """The metadata value must be not equal to the guild's configured value."""


class ForumLayoutType(IntEnum):
    """The default layout type used to display posts in a :class:`ForumChannel`.

    .. versionadded:: 2.4
    """

    not_set = 0
    """No default has been set by channel administrators."""
    list = 1
    """Display posts as a list, more text focused."""
    gallery = 2
    """Display posts as a collection of posts with images, this is more image focused."""


class InviteType(IntEnum):
    """Represents the type of an invite.

    .. versionadded:: 3.0
    """

    guild = 0
    """The invite is for a guild."""
    group_dm = 1
    """The invite is for a group DM."""
    friend = 2
    """The invite is for a Discord user."""


class IntegrationType(IntEnum):
    """Where a :class:`BaseApplicationCommand` is available, only for globally-scoped commands.

    .. versionadded:: 3.0
    """

    guild_install = 0
    """App is installable to servers."""
    user_install = 1
    """App is installable to users."""


class InteractionContextType(IntEnum):
    """Where a :class:`BaseApplicationCommand` can be used, only for globally-scoped commands, or where a :class:`Interaction` originates from.

    .. versionadded:: 3.0
    """

    guild = 0
    """The :class:`BaseApplicationCommand` can be used within servers, or the :class:`Interaction` originates from a server."""
    bot_dm = 1
    """The :class:`BaseApplicationCommand` can be used within DMs with the app's bot user, or the :class:`Interaction` originates from such DMs."""
    private_channel = 2
    """The :class:`BaseApplicationCommand` can be used within Group DMs and DMs other than the app's bot user, or the :class:`Interaction` originates from such channels."""


<<<<<<< HEAD
class PollLayoutType(IntEnum):
    """The layout type of the poll.

    ..versionadded:: 3.0"""

    default = 1
    """The default poll layout type."""
=======
class MessageReferenceType(IntEnum):
    """Represents the type of reference that a message is.

    .. versionadded:: 3.0
    """

    default = 0
    """The reference is used as a reply."""
    forward = 1
    """The reference is used to point to a message."""
>>>>>>> 1807e5d7


T = TypeVar("T")


def try_enum(cls: Type[T], val: Any) -> T:
    """A function that tries to turn the value into enum ``cls``.

    If it fails it returns a proxy invalid value instead.
    """

    try:
        return cls(val)
    except ValueError:
        return UnknownEnumValue(name=f"unknown_{val}", value=val)  # type: ignore<|MERGE_RESOLUTION|>--- conflicted
+++ resolved
@@ -52,11 +52,9 @@
     "InviteType",
     "IntegrationType",
     "InteractionContextType",
-<<<<<<< HEAD
+    "MessageReferenceType",
     "PollLayoutType",
-=======
-    "MessageReferenceType",
->>>>>>> 1807e5d7
+
 )
 
 
@@ -2085,7 +2083,6 @@
     """The :class:`BaseApplicationCommand` can be used within Group DMs and DMs other than the app's bot user, or the :class:`Interaction` originates from such channels."""
 
 
-<<<<<<< HEAD
 class PollLayoutType(IntEnum):
     """The layout type of the poll.
 
@@ -2093,7 +2090,7 @@
 
     default = 1
     """The default poll layout type."""
-=======
+
 class MessageReferenceType(IntEnum):
     """Represents the type of reference that a message is.
 
@@ -2104,7 +2101,6 @@
     """The reference is used as a reply."""
     forward = 1
     """The reference is used to point to a message."""
->>>>>>> 1807e5d7
 
 
 T = TypeVar("T")
