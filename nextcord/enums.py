--- conflicted
+++ resolved
@@ -2037,13 +2037,7 @@
     """Display posts as a collection of posts with images, this is more image focused."""
 
 
-<<<<<<< HEAD
-class PollLayoutType(IntEnum):
-    """The layout type of the poll."""
-
-    default = 1
-    """The default poll layout type."""
-=======
+
 class InviteType(IntEnum):
     """Represents the type of an invite.
 
@@ -2056,7 +2050,15 @@
     """The invite is for a group DM."""
     friend = 2
     """The invite is for a Discord user."""
->>>>>>> e0b7f9f1
+class PollLayoutType(IntEnum):
+    """The layout type of the poll.
+    
+    .. versionadded:: 3.0
+    """
+
+    default = 1
+    """The default poll layout type."""
+
 
 
 T = TypeVar("T")
